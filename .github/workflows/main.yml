--- conflicted
+++ resolved
@@ -20,11 +20,7 @@
     - name: Install Conda Dependencies
       shell: bash -l {0}
       run: |
-<<<<<<< HEAD
-        conda install --yes pycifrw pandas python-dateutil h5py scikit-image future qtpy pyfai lmfit mock pytest pytest-cov pyqtgraph cython pyopengl pyopengl-accelerate
-=======
-        conda install --yes pycifrw pandas python-dateutil h5py scikit-image future qtpy pyfai lmfit mock pytest pytest-cov pyqtgraph cython watchdog
->>>>>>> 6f246f82
+        conda install --yes pycifrw pandas python-dateutil h5py scikit-image future qtpy pyfai lmfit mock pytest pytest-cov pyqtgraph cython watchdog pyopengl pyopengl-accelerate
         
     - name: Install Pip Dependencies
       shell: bash -l {0}
@@ -35,14 +31,10 @@
       shell: bash -l {0}
       run: |
         xvfb-run -a py.test dioptas/tests/unit_tests
-<<<<<<< HEAD
-        xvfb-run -a py.test dioptas/tests/controller_tests/test_BackgroundController.py
-        xvfb-run -a py.test dioptas/tests/controller_tests/test_BatchController_part1.py
-        xvfb-run -a py.test dioptas/tests/controller_tests/test_BatchController_part2.py
-=======
 
         xvfb-run -a py.test dioptas/tests/controller_tests/test_BackgroundController.py
->>>>>>> 6f246f82
+        xvfb-run -a py.test dioptas/tests/controller_tests/test_BatchController_part2.py
+        xvfb-run -a py.test dioptas/tests/controller_tests/test_BatchController_part1.py
         xvfb-run -a py.test dioptas/tests/controller_tests/test_CalibrationController.py
         xvfb-run -a py.test dioptas/tests/controller_tests/test_ConfigurationController.py
         xvfb-run -a py.test dioptas/tests/controller_tests/test_CorrectionController.py
@@ -58,10 +50,7 @@
         xvfb-run -a py.test dioptas/tests/controller_tests/test_PhaseController.py
         xvfb-run -a py.test dioptas/tests/controller_tests/test_PhaseInCakeController.py
         xvfb-run -a py.test dioptas/tests/controller_tests/test_PhaseInPatternController.py
-<<<<<<< HEAD
-=======
 
->>>>>>> 6f246f82
         xvfb-run -a py.test dioptas/tests/functional_tests/test_functional_integration.py
         xvfb-run -a py.test dioptas/tests/functional_tests/test_functional_JcpdsEditor.py
         xvfb-run -a py.test dioptas/tests/functional_tests/test_img_bg.py
