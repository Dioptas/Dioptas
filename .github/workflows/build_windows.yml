--- conflicted
+++ resolved
@@ -30,11 +30,7 @@
         
     - name: Install Pip Dependencies
       run: |
-<<<<<<< HEAD
-        pip install pycifrw pandas numpy==1.19.3 python-dateutil h5py cython scikit-image pyqt5 future qtpy pyfai lmfit pyepics extra_data pyinstaller pyopengl pyopengl-accelerate
-=======
-        pip install pycifrw pandas numpy==1.19.3 python-dateutil h5py cython scikit-image pyqt5 future qtpy pyfai lmfit pyepics extra_data pyinstaller watchdog
->>>>>>> 6f246f82
+        pip install pycifrw pandas numpy==1.19.3 python-dateutil h5py cython scikit-image pyqt5 future qtpy pyfai lmfit pyepics extra_data pyinstaller watchdog pyopengl pyopengl-accelerate
         pip install --pre pyqtgraph
 
     - name: Compile Smooth Bruckner
