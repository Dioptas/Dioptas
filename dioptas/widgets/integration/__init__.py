# -*- coding: utf8 -*-
# Dioptas - GUI program for fast processing of 2D X-ray data
# Copyright (C) 2015  Clemens Prescher (clemens.prescher@gmail.com)
# Institute for Geology and Mineralogy, University of Cologne
#
# This program is free software: you can redistribute it and/or modify
# it under the terms of the GNU General Public License as published by
# the Free Software Foundation, either version 3 of the License, or
# (at your option) any later version.
#
# This program is distributed in the hope that it will be useful,
# but WITHOUT ANY WARRANTY; without even the implied warranty of
# MERCHANTABILITY or FITNESS FOR A PARTICULAR PURPOSE.  See the
# GNU General Public License for more details.
#
# You should have received a copy of the GNU General Public License
# along with this program.  If not, see <http://www.gnu.org/licenses/>.

CLICKED_COLOR = '#00DD00'

from functools import partial

from qtpy import QtWidgets, QtCore

from ..UtilityWidgets import FileInfoWidget
from ..EpicsWidgets import MoveStageWidget
from ..MapWidgets import Map2DWidget  # MAP2D
from ..CustomWidgets import NoRectDelegate, FlatButton

from .CustomWidgets import MouseCurrentAndClickedWidget, MouseUnitCurrentAndClickedWidget
from .ControlWidgets import IntegrationControlWidget
from .IntegrationWidgets import IntegrationImgDisplayWidget, IntegrationPatternWidget, IntegrationStatusWidget


class IntegrationWidget(QtWidgets.QWidget):
    """
    Defines the main structure of the integration widget, which is separated into four parts.
    Integration Image Widget - displaying the image, mask and/or cake
    Integration Control Widget - Handling all the interaction with overlays, phases etc.
    Integration Patter Widget - showing the integrated pattern
    Integration Status Widget - showing the current mouse position and current background filename
    """

    overlay_color_btn_clicked = QtCore.Signal(int, QtWidgets.QWidget)
    overlay_show_cb_state_changed = QtCore.Signal(int, bool)
    overlay_name_changed = QtCore.Signal(int, str)
    phase_color_btn_clicked = QtCore.Signal(int, QtWidgets.QWidget)
    phase_show_cb_state_changed = QtCore.Signal(int, bool)

    def __init__(self, *args, **kwargs):
        super(IntegrationWidget, self).__init__(*args, **kwargs)

        self.integration_image_widget = IntegrationImgDisplayWidget()
        self.integration_control_widget = IntegrationControlWidget()
        self.integration_pattern_widget = IntegrationPatternWidget()
        self.integration_status_widget = IntegrationStatusWidget()

        self._layout = QtWidgets.QVBoxLayout()
        self._layout.setSpacing(6)
        self._layout.setContentsMargins(10, 6, 6, 6)

        self.vertical_splitter = QtWidgets.QSplitter(self)
        self.vertical_splitter.setOrientation(QtCore.Qt.Vertical)
        self.vertical_splitter.addWidget(self.integration_control_widget)
        self.vertical_splitter.addWidget(self.integration_pattern_widget)
        self.vertical_splitter.setStretchFactor(1, 99999)

        self.horizontal_splitter = QtWidgets.QSplitter()
        self.horizontal_splitter.setOrientation(QtCore.Qt.Horizontal)
        self.horizontal_splitter.addWidget(self.integration_image_widget)
        self.horizontal_splitter.addWidget(self.vertical_splitter)
        self._layout.addWidget(self.horizontal_splitter, 10)
        self._layout.addWidget(self.integration_status_widget, 0)
        self.setLayout(self._layout)

        self.create_shortcuts()

        self.overlay_tw.cellChanged.connect(self.overlay_label_editingFinished)
        self.overlay_show_cbs = []
        self.overlay_color_btns = []
        self.overlay_tw.setItemDelegate(NoRectDelegate())

        self.phase_show_cbs = []
        self.phase_color_btns = []
        self.show_parameter_in_spectrum = True
        header_view = QtWidgets.QHeaderView(QtCore.Qt.Horizontal, self.phase_tw)
        self.phase_tw.setHorizontalHeader(header_view)
        header_view.setResizeMode(2, QtWidgets.QHeaderView.Stretch)
        header_view.setResizeMode(3, QtWidgets.QHeaderView.ResizeToContents)
        header_view.setResizeMode(4, QtWidgets.QHeaderView.ResizeToContents)
        header_view.hide()
        self.phase_tw.setItemDelegate(NoRectDelegate())

        self.bkg_image_scale_sb.setKeyboardTracking(False)
        self.bkg_image_offset_sb.setKeyboardTracking(False)

        self.qa_bkg_spectrum_inspect_btn.setVisible(False)

        self.mask_transparent_cb.setVisible(False)

        self.file_info_widget = FileInfoWidget(self)
        self.move_widget = MoveStageWidget(self)
        self.map_2D_widget = Map2DWidget(self)  # MAP2D

        self.img_frame_size = QtCore.QSize(400, 500)
        self.img_frame_position = QtCore.QPoint(0, 0)

    def create_shortcuts(self):
        img_file_widget = self.integration_control_widget.img_control_widget.file_widget
        self.load_img_btn = img_file_widget.load_btn
        self.autoprocess_cb = img_file_widget.file_cb
        self.prev_img_btn = img_file_widget.previous_btn
        self.next_img_btn = img_file_widget.next_btn
        self.image_browse_step_txt = img_file_widget.step_txt
        self.img_browse_by_name_rb = img_file_widget.browse_by_name_rb
        self.img_browse_by_time_rb = img_file_widget.browse_by_time_rb
        self.img_filename_txt = img_file_widget.file_txt
        self.img_directory_txt = img_file_widget.directory_txt
        self.img_directory_btn = img_file_widget.directory_btn
        self.file_info_btn = self.integration_control_widget.img_control_widget.file_info_btn
        self.move_widget_btn = self.integration_control_widget.img_control_widget.move_btn
        self.img_batch_mode_integrate_rb = self.integration_control_widget.img_control_widget.batch_mode_integrate_rb
        self.img_batch_mode_add_rb = self.integration_control_widget.img_control_widget.batch_mode_add_rb
<<<<<<< HEAD
        self.img_batch_mode_map_rb = self.integration_control_widget.img_control_widget.batch_mode_map_rb
        self.map_2D_btn = self.integration_control_widget.img_control_widget.map_2D_btn  # MAP2D
=======
        self.img_batch_mode_image_save_rb = self.integration_control_widget.img_control_widget.batch_mode_image_save_rb
>>>>>>> cbbd61f8

        pattern_file_widget = self.integration_control_widget.pattern_control_widget.file_widget
        self.spec_load_btn = pattern_file_widget.load_btn
        self.spec_autocreate_cb = pattern_file_widget.file_cb
        self.spec_previous_btn = pattern_file_widget.previous_btn
        self.spec_next_btn = pattern_file_widget.next_btn
        self.spec_browse_step_txt = pattern_file_widget.step_txt
        self.spec_browse_by_name_rb = pattern_file_widget.browse_by_name_rb
        self.spec_browse_by_time_rb = pattern_file_widget.browse_by_time_rb
        self.spec_filename_txt = pattern_file_widget.file_txt
        self.spec_directory_txt = pattern_file_widget.directory_txt
        self.spec_directory_btn = pattern_file_widget.directory_btn
        self.spectrum_header_xy_cb = self.integration_control_widget.pattern_control_widget.xy_cb
        self.spectrum_header_chi_cb = self.integration_control_widget.pattern_control_widget.chi_cb
        self.spectrum_header_dat_cb = self.integration_control_widget.pattern_control_widget.dat_cb

        phase_control_widget = self.integration_control_widget.phase_control_widget
        self.phase_add_btn = phase_control_widget.add_btn
        self.phase_edit_btn = phase_control_widget.edit_btn
        self.phase_del_btn = phase_control_widget.delete_btn
        self.phase_clear_btn = phase_control_widget.clear_btn
        self.phase_save_btn = phase_control_widget.save_btn
        self.phase_load_btn = phase_control_widget.load_btn
        self.phase_tw = phase_control_widget.phase_tw
        self.phase_pressure_sb = phase_control_widget.pressure_sb
        self.phase_pressure_step_txt = phase_control_widget.pressure_step_txt
        self.phase_temperature_sb = phase_control_widget.temperature_sb
        self.phase_temperature_step_txt = phase_control_widget.temperature_step_txt
        self.phase_apply_to_all_cb = phase_control_widget.apply_to_all_cb
        self.phase_show_parameter_in_spectrum_cb = phase_control_widget.show_in_spectrum_cb

        overlay_control_widget = self.integration_control_widget.overlay_control_widget
        self.overlay_add_btn = overlay_control_widget.add_btn
        self.overlay_del_btn = overlay_control_widget.delete_btn
        self.overlay_clear_btn = overlay_control_widget.clear_btn
        self.overlay_tw = overlay_control_widget.overlay_tw
        self.overlay_scale_sb = overlay_control_widget.scale_sb
        self.overlay_scale_step_txt = overlay_control_widget.scale_step_txt
        self.overlay_offset_sb = overlay_control_widget.offset_sb
        self.overlay_offset_step_txt = overlay_control_widget.offset_step_txt
        self.waterfall_separation_txt = overlay_control_widget.waterfall_separation_txt
        self.waterfall_btn = overlay_control_widget.waterfall_btn
        self.reset_waterfall_btn = overlay_control_widget.waterfall_reset_btn
        self.overlay_set_as_bkg_btn = overlay_control_widget.set_as_background_btn

        corrections_control_widget = self.integration_control_widget.corrections_control_widget
        self.cbn_groupbox = corrections_control_widget.cbn_seat_gb
        self.cbn_diamond_thickness_txt = corrections_control_widget.anvil_thickness_txt
        self.cbn_seat_thickness_txt = corrections_control_widget.seat_thickness_txt
        self.cbn_inner_seat_radius_txt = corrections_control_widget.seat_inner_radius_txt
        self.cbn_outer_seat_radius_txt = corrections_control_widget.seat_outer_radius_txt
        self.cbn_cell_tilt_txt = corrections_control_widget.cell_tilt_txt
        self.cbn_tilt_rotation_txt = corrections_control_widget.cell_tilt_rotation_txt
        self.cbn_center_offset_txt = corrections_control_widget.center_offset_txt
        self.cbn_center_offset_angle_txt = corrections_control_widget.center_offset_angle_txt
        self.cbn_anvil_al_txt = corrections_control_widget.anvil_absorption_length_txt
        self.cbn_seat_al_txt = corrections_control_widget.seat_absorption_length_txt
        self.cbn_plot_correction_btn = corrections_control_widget.cbn_seat_plot_btn
        self.oiadac_groupbox = corrections_control_widget.oiadac_gb
        self.oiadac_thickness_txt = corrections_control_widget.detector_thickness_txt
        self.oiadac_abs_length_txt = corrections_control_widget.detector_absorption_length_txt
        self.oiadac_plot_btn = corrections_control_widget.oiadac_plot_btn

        background_control_widget = self.integration_control_widget.background_control_widget
        self.bkg_image_load_btn = background_control_widget.load_image_btn
        self.bkg_image_filename_lbl = background_control_widget.filename_lbl
        self.bkg_image_delete_btn = background_control_widget.remove_image_btn
        self.bkg_image_scale_sb = background_control_widget.scale_sb
        self.bkg_image_scale_step_txt = background_control_widget.scale_step_txt
        self.bkg_image_offset_sb = background_control_widget.offset_sb
        self.bkg_image_offset_step_txt = background_control_widget.offset_step_txt
        self.bkg_spectrum_gb = background_control_widget.pattern_background_gb
        self.bkg_spectrum_smooth_width_sb = background_control_widget.smooth_with_sb
        self.bkg_spectrum_iterations_sb = background_control_widget.iterations_sb
        self.bkg_spectrum_poly_order_sb = background_control_widget.poly_order_sb
        self.bkg_spectrum_x_min_txt = background_control_widget.x_range_min_txt
        self.bkg_spectrum_x_max_txt = background_control_widget.x_range_max_txt
        self.bkg_spectrum_inspect_btn = background_control_widget.inspect_btn

        options_control_widget = self.integration_control_widget.integration_options_widget
        self.bin_count_txt = options_control_widget.bin_count_txt
        self.automatic_binning_cb = options_control_widget.bin_count_cb
        self.supersampling_sb = options_control_widget.supersampling_sb

        self.mouse_x_lbl = self.integration_status_widget.mouse_pos_widget.cur_pos_widget.x_pos_lbl
        self.mouse_y_lbl = self.integration_status_widget.mouse_pos_widget.cur_pos_widget.y_pos_lbl
        self.mouse_int_lbl = self.integration_status_widget.mouse_pos_widget.cur_pos_widget.int_lbl
        self.click_x_lbl = self.integration_status_widget.mouse_pos_widget.clicked_pos_widget.x_pos_lbl
        self.click_y_lbl = self.integration_status_widget.mouse_pos_widget.clicked_pos_widget.y_pos_lbl
        self.click_int_lbl = self.integration_status_widget.mouse_pos_widget.clicked_pos_widget.int_lbl
        self.mouse_tth_lbl = self.integration_status_widget.mouse_unit_widget.cur_unit_widget.tth_lbl
        self.mouse_q_lbl = self.integration_status_widget.mouse_unit_widget.cur_unit_widget.q_lbl
        self.mouse_d_lbl = self.integration_status_widget.mouse_unit_widget.cur_unit_widget.d_lbl
        self.mouse_azi_lbl = self.integration_status_widget.mouse_unit_widget.cur_unit_widget.azi_lbl
        self.click_tth_lbl = self.integration_status_widget.mouse_unit_widget.clicked_unit_widget.tth_lbl
        self.click_q_lbl = self.integration_status_widget.mouse_unit_widget.clicked_unit_widget.q_lbl
        self.click_d_lbl = self.integration_status_widget.mouse_unit_widget.clicked_unit_widget.d_lbl
        self.click_azi_lbl = self.integration_status_widget.mouse_unit_widget.clicked_unit_widget.azi_lbl
        self.bkg_name_lbl = self.integration_status_widget.bkg_name_lbl

        pattern_widget = self.integration_pattern_widget
        self.qa_save_img_btn = pattern_widget.save_image_btn
        self.qa_save_spectrum_btn = pattern_widget.save_pattern_btn
        self.qa_set_as_overlay_btn = pattern_widget.as_overlay_btn
        self.qa_set_as_background_btn = pattern_widget.as_bkg_btn
        self.load_calibration_btn = pattern_widget.load_calibration_btn
        self.calibration_lbl = pattern_widget.calibration_lbl
        self.set_wavelnegth_btn = pattern_widget.set_wavelength_btn
        self.wavelength_lbl = pattern_widget.wavelength_lbl
        self.spec_tth_btn = pattern_widget.tth_btn
        self.spec_q_btn = pattern_widget.q_btn
        self.spec_d_btn = pattern_widget.d_btn
        self.qa_bkg_spectrum_btn = pattern_widget.background_btn
        self.qa_bkg_spectrum_inspect_btn = pattern_widget.background_inspect_btn
        self.antialias_btn = pattern_widget.antialias_btn
        self.spec_auto_range_btn = pattern_widget.auto_range_btn
        self.pattern_widget = pattern_widget.spectrum_view

        image_widget = self.integration_image_widget
        self.img_frame = image_widget
        self.img_roi_btn = image_widget.roi_btn
        self.img_mode_btn = image_widget.mode_btn
        self.img_mask_btn = image_widget.mask_btn
        self.cake_shift_azimuth_sl = image_widget.cake_shift_azimuth_sl
        self.mask_transparent_cb = image_widget.transparent_cb
        self.img_autoscale_btn = image_widget.autoscale_btn
        self.img_dock_btn = image_widget.undock_btn
        self.img_widget = image_widget.img_view

        self.frame_img_positions_widget = self.integration_image_widget.position_and_unit_widget
        self.tabWidget = self.integration_control_widget
        self.img_widget_mouse_x_lbl = self.integration_image_widget.mouse_pos_widget.cur_pos_widget.x_pos_lbl
        self.img_widget_mouse_y_lbl = self.integration_image_widget.mouse_pos_widget.cur_pos_widget.y_pos_lbl
        self.img_widget_mouse_int_lbl = self.integration_image_widget.mouse_pos_widget.cur_pos_widget.int_lbl
        self.img_widget_click_x_lbl = self.integration_image_widget.mouse_pos_widget.clicked_pos_widget.x_pos_lbl
        self.img_widget_click_y_lbl = self.integration_image_widget.mouse_pos_widget.clicked_pos_widget.y_pos_lbl
        self.img_widget_click_int_lbl = self.integration_image_widget.mouse_pos_widget.clicked_pos_widget.int_lbl
        self.img_widget_mouse_tth_lbl = self.integration_image_widget.mouse_unit_widget.cur_unit_widget.tth_lbl
        self.img_widget_mouse_q_lbl = self.integration_image_widget.mouse_unit_widget.cur_unit_widget.q_lbl
        self.img_widget_mouse_d_lbl = self.integration_image_widget.mouse_unit_widget.cur_unit_widget.d_lbl
        self.img_widget_mouse_azi_lbl = self.integration_image_widget.mouse_unit_widget.cur_unit_widget.azi_lbl
        self.img_widget_click_tth_lbl = self.integration_image_widget.mouse_unit_widget.clicked_unit_widget.tth_lbl
        self.img_widget_click_q_lbl = self.integration_image_widget.mouse_unit_widget.clicked_unit_widget.q_lbl
        self.img_widget_click_d_lbl = self.integration_image_widget.mouse_unit_widget.clicked_unit_widget.d_lbl
        self.img_widget_click_azi_lbl = self.integration_image_widget.mouse_unit_widget.clicked_unit_widget.azi_lbl

        self.footer_img_mouse_position_widget = self.integration_status_widget.mouse_pos_widget

    def switch_to_cake(self):
        self.img_widget.img_view_box.setAspectLocked(False)
        self.img_widget.activate_vertical_line()

    def switch_to_img(self):
        self.img_widget.img_view_box.setAspectLocked(True)
        self.img_widget.deactivate_vertical_line()

    def dock_img(self, bool_value):
        if not bool_value:
            self.img_dock_btn.setText('Dock')

            # save current splitter state
            self.horizontal_splitter_state = self.horizontal_splitter.saveState()

            # splitter_handle = self.horizontal_splitter.handle(1)
            # splitter_handle.setEnabled(False)

            self.img_frame.setParent(self)
            self.img_frame.setWindowFlags(QtCore.Qt.Window | QtCore.Qt.CustomizeWindowHint | \
                                          QtCore.Qt.WindowMinimizeButtonHint | QtCore.Qt.WindowMaximizeButtonHint)
            self.frame_img_positions_widget.show()
            self.img_frame.resize(self.img_frame_size)
            self.img_frame.move(self.img_frame_position)
            self.footer_img_mouse_position_widget.hide()
            self.img_frame.show()
        elif bool_value:
            self.img_dock_btn.setText('Undock')

            # save the current position and size of the img_frame to be able to restore it later
            self.img_frame_size = self.img_frame.size()
            self.img_frame_position = self.img_frame.pos()

            # reassign visibilities of mouse position and click labels
            self.footer_img_mouse_position_widget.show()
            self.frame_img_positions_widget.hide()

            # remove all widgets/frames from horizontal splitter to be able to arrange them in the correct order
            self.vertical_splitter.setParent(self)

            self.img_frame.setParent(self.horizontal_splitter)
            self.horizontal_splitter.addWidget(self.img_frame)

            self.vertical_splitter.setParent(self.horizontal_splitter)
            self.horizontal_splitter.addWidget(self.vertical_splitter)

            # restore the previously used size when image was undocked
            self.horizontal_splitter.restoreState(self.horizontal_splitter_state)

    def get_progress_dialog(self, msg, title, num_points):
        progress_dialog = QtWidgets.QProgressDialog("Integrating multiple files.", "Abort Integration", 0,
                                                num_points, self)
        progress_dialog.setWindowModality(QtCore.Qt.WindowModal)
        progress_dialog.setWindowFlags(QtCore.Qt.FramelessWindowHint)
        progress_dialog.move(
            self.pattern_widget.pg_layout.x() + self.pattern_widget.pg_layout.size().width() / 2.0 - \
            progress_dialog.size().width() / 2.0,
            self.pattern_widget.pg_layout.y() + self.pattern_widget.pg_layout.size().height() / 2.0 -
            progress_dialog.size().height() / 2.0)
        progress_dialog.show()
        return progress_dialog

    def show_error_msg(self, msg):
        msg_box = QtWidgets.QMessageBox(self)
        msg_box.setWindowFlags(QtCore.Qt.Tool)
        msg_box.setText(msg)
        msg_box.setIcon(QtWidgets.QMessageBox.Critical)
        msg_box.setWindowTitle('Error')
        msg_box.setStandardButtons(QtWidgets.QMessageBox.Ok)
        msg_box.setDefaultButton(QtWidgets.QMessageBox.Ok)
        msg_box.exec_()

    # ###############################################################################################
    # Now comes all the overlay tw stuff
    ################################################################################################

    def add_overlay(self, name, color):
        current_rows = self.overlay_tw.rowCount()
        self.overlay_tw.setRowCount(current_rows + 1)
        self.overlay_tw.blockSignals(True)

        show_cb = QtWidgets.QCheckBox()
        show_cb.setChecked(True)
        show_cb.stateChanged.connect(partial(self.overlay_show_cb_changed, show_cb))
        show_cb.setStyleSheet("background-color: transparent")
        self.overlay_tw.setCellWidget(current_rows, 0, show_cb)
        self.overlay_show_cbs.append(show_cb)

        color_button = FlatButton()
        color_button.setStyleSheet("background-color: " + color)
        color_button.clicked.connect(partial(self.overlay_color_btn_click, color_button))
        self.overlay_tw.setCellWidget(current_rows, 1, color_button)
        self.overlay_color_btns.append(color_button)

        name_item = QtWidgets.QTableWidgetItem(name)
        name_item.setFlags(name_item.flags() & ~QtCore.Qt.ItemIsEditable)
        self.overlay_tw.setItem(current_rows, 2, QtWidgets.QTableWidgetItem(name))

        self.overlay_tw.setColumnWidth(0, 20)
        self.overlay_tw.setColumnWidth(1, 25)
        self.overlay_tw.setRowHeight(current_rows, 25)
        self.select_overlay(current_rows)
        self.overlay_tw.blockSignals(False)

    def select_overlay(self, ind):
        if self.overlay_tw.rowCount() > 0:
            self.overlay_tw.selectRow(ind)

    def get_selected_overlay_row(self):
        selected = self.overlay_tw.selectionModel().selectedRows()
        try:
            row = selected[0].row()
        except IndexError:
            row = -1
        return row

    def remove_overlay(self, ind):
        self.overlay_tw.blockSignals(True)
        self.overlay_tw.removeRow(ind)
        self.overlay_tw.blockSignals(False)
        del self.overlay_show_cbs[ind]
        del self.overlay_color_btns[ind]

        if self.overlay_tw.rowCount() > ind:
            self.select_overlay(ind)
        else:
            self.select_overlay(self.overlay_tw.rowCount() - 1)

    def overlay_color_btn_click(self, button):
        self.overlay_color_btn_clicked.emit(self.overlay_color_btns.index(button), button)

    def overlay_show_cb_changed(self, checkbox):
        self.overlay_show_cb_state_changed.emit(self.overlay_show_cbs.index(checkbox), checkbox.isChecked())

    def overlay_show_cb_set_checked(self, ind, state):
        checkbox = self.overlay_show_cbs[ind]
        checkbox.setChecked(state)

    def overlay_show_cb_is_checked(self, ind):
        checkbox = self.overlay_show_cbs[ind]
        return checkbox.isChecked()

    def overlay_label_editingFinished(self, row, col):
        label_item = self.overlay_tw.item(row, col)
        self.overlay_name_changed.emit(row, str(label_item.text()))

    # ###############################################################################################
    # Now comes all the phase tw stuff
    ################################################################################################

    def add_phase(self, name, color):
        current_rows = self.phase_tw.rowCount()
        self.phase_tw.setRowCount(current_rows + 1)
        self.phase_tw.blockSignals(True)

        show_cb = QtWidgets.QCheckBox()
        show_cb.setChecked(True)
        show_cb.stateChanged.connect(partial(self.phase_show_cb_changed, show_cb))
        show_cb.setStyleSheet("background-color: transparent")
        self.phase_tw.setCellWidget(current_rows, 0, show_cb)
        self.phase_show_cbs.append(show_cb)

        color_button = FlatButton()
        color_button.setStyleSheet("background-color: " + color)
        color_button.clicked.connect(partial(self.phase_color_btn_click, color_button))
        self.phase_tw.setCellWidget(current_rows, 1, color_button)
        self.phase_color_btns.append(color_button)

        name_item = QtWidgets.QTableWidgetItem(name)
        name_item.setFlags(name_item.flags() & ~QtCore.Qt.ItemIsEditable)
        name_item.setTextAlignment(QtCore.Qt.AlignLeft | QtCore.Qt.AlignVCenter)
        self.phase_tw.setItem(current_rows, 2, name_item)

        pressure_item = QtWidgets.QTableWidgetItem('0 GPa')
        pressure_item.setFlags(pressure_item.flags() & ~QtCore.Qt.ItemIsEditable)
        pressure_item.setTextAlignment(QtCore.Qt.AlignRight | QtCore.Qt.AlignVCenter)
        self.phase_tw.setItem(current_rows, 3, pressure_item)

        temperature_item = QtWidgets.QTableWidgetItem('298 K')
        temperature_item.setFlags(temperature_item.flags() & ~QtCore.Qt.ItemIsEditable)
        temperature_item.setTextAlignment(QtCore.Qt.AlignRight | QtCore.Qt.AlignVCenter)
        self.phase_tw.setItem(current_rows, 4, temperature_item)

        self.phase_tw.setColumnWidth(0, 20)
        self.phase_tw.setColumnWidth(1, 25)
        self.phase_tw.setRowHeight(current_rows, 25)
        self.select_phase(current_rows)
        self.phase_tw.blockSignals(False)

    def select_phase(self, ind):
        self.phase_tw.selectRow(ind)

    def get_selected_phase_row(self):
        selected = self.phase_tw.selectionModel().selectedRows()
        try:
            row = selected[0].row()
        except IndexError:
            row = -1
        return row

    def get_phase(self):
        pass

    def del_phase(self, ind):
        self.phase_tw.blockSignals(True)
        self.phase_tw.removeRow(ind)
        self.phase_tw.blockSignals(False)
        del self.phase_show_cbs[ind]
        del self.phase_color_btns[ind]

        if self.phase_tw.rowCount() > ind:
            self.select_phase(ind)
        else:
            self.select_phase(self.phase_tw.rowCount() - 1)

    def rename_phase(self, ind, name):
        self.pattern_widget.rename_phase(ind, name)
        name_item = self.phase_tw.item(ind, 2)
        name_item.setText(name)

    def set_phase_temperature(self, ind, T):
        temperature_item = self.phase_tw.item(ind, 4)
        try:
            temperature_item.setText("{0:.2f} K".format(T))
        except ValueError:
            temperature_item.setText("{0} K".format(T))
        self.update_phase_parameters_in_legend(ind)

    def get_phase_temperature(self, ind):
        temperature_item = self.phase_tw.item(ind, 4)
        try:
            temperature = float(str(temperature_item.text()).split()[0])
        except:
            temperature = None
        return temperature

    def set_phase_pressure(self, ind, P):
        pressure_item = self.phase_tw.item(ind, 3)
        try:
            pressure_item.setText("{0:.2f} GPa".format(P))
        except ValueError:
            pressure_item.setText("{0} GPa".format(P))
        self.update_phase_parameters_in_legend(ind)

    def get_phase_pressure(self, ind):
        pressure_item = self.phase_tw.item(ind, 3)
        pressure = float(str(pressure_item.text()).split()[0])
        return pressure

    def update_phase_parameters_in_legend(self, ind):
        pressure = self.get_phase_pressure(ind)
        temperature = self.get_phase_temperature(ind)

        name_str = str(self.phase_tw.item(ind, 2).text())
        parameter_str = ''

        if self.show_parameter_in_spectrum:
            if pressure != 0:
                parameter_str += '{:0.2f} GPa '.format(pressure)
            if temperature != 0 and temperature != 298 and temperature is not None:
                parameter_str += '{:0.2f} K '.format(temperature)

        self.pattern_widget.rename_phase(ind, parameter_str + name_str)

    def phase_color_btn_click(self, button):
        self.phase_color_btn_clicked.emit(self.phase_color_btns.index(button), button)

    def phase_show_cb_changed(self, checkbox):
        self.phase_show_cb_state_changed.emit(self.phase_show_cbs.index(checkbox), checkbox.isChecked())

    def phase_show_cb_set_checked(self, ind, state):
        checkbox = self.phase_show_cbs[ind]
        checkbox.setChecked(state)

    def phase_show_cb_is_checked(self, ind):
        checkbox = self.phase_show_cbs[ind]
        return checkbox.isChecked()

    def get_bkg_spectrum_parameters(self):
        smooth_width = float(self.bkg_spectrum_smooth_width_sb.value())
        iterations = int(self.bkg_spectrum_iterations_sb.value())
        polynomial_order = int(self.bkg_spectrum_poly_order_sb.value())
        return smooth_width, iterations, polynomial_order

    def get_bkg_spectrum_roi(self):
        x_min = float(str(self.bkg_spectrum_x_min_txt.text()))
        x_max = float(str(self.bkg_spectrum_x_max_txt.text()))
        return x_min, x_max<|MERGE_RESOLUTION|>--- conflicted
+++ resolved
@@ -121,12 +121,9 @@
         self.move_widget_btn = self.integration_control_widget.img_control_widget.move_btn
         self.img_batch_mode_integrate_rb = self.integration_control_widget.img_control_widget.batch_mode_integrate_rb
         self.img_batch_mode_add_rb = self.integration_control_widget.img_control_widget.batch_mode_add_rb
-<<<<<<< HEAD
         self.img_batch_mode_map_rb = self.integration_control_widget.img_control_widget.batch_mode_map_rb
         self.map_2D_btn = self.integration_control_widget.img_control_widget.map_2D_btn  # MAP2D
-=======
         self.img_batch_mode_image_save_rb = self.integration_control_widget.img_control_widget.batch_mode_image_save_rb
->>>>>>> cbbd61f8
 
         pattern_file_widget = self.integration_control_widget.pattern_control_widget.file_widget
         self.spec_load_btn = pattern_file_widget.load_btn
