# -*- coding: utf-8 -*-
# Dioptas - GUI program for fast processing of 2D X-ray diffraction data
# Principal author: Clemens Prescher (clemens.prescher@gmail.com)
# Copyright (C) 2014-2019 GSECARS, University of Chicago, USA
# Copyright (C) 2015-2018 Institute for Geology and Mineralogy, University of Cologne, Germany
# Copyright (C) 2019-2020 DESY, Hamburg, Germany
#
# This program is free software: you can redistribute it and/or modify
# it under the terms of the GNU General Public License as published by
# the Free Software Foundation, either version 3 of the License, or
# (at your option) any later version.
#
# This program is distributed in the hope that it will be useful,
# but WITHOUT ANY WARRANTY; without even the implied warranty of
# MERCHANTABILITY or FITNESS FOR A PARTICULAR PURPOSE.  See the
# GNU General Public License for more details.
#
# You should have received a copy of the GNU General Public License
# along with this program.  If not, see <http://www.gnu.org/licenses/>.


from qtpy import QtWidgets

from ...CustomWidgets import LabelAlignRight, FlatButton, VerticalSpacerItem, HorizontalLine, HorizontalSpacerItem
from ..CustomWidgets import BrowseFileWidget


class ImageWidget(QtWidgets.QWidget):
    def __init__(self):
        super(ImageWidget, self).__init__()

        self._create_widgets()
        self._create_layout()
        self._style_widgets()

    def _create_widgets(self):
        self.file_widget = BrowseFileWidget(files='Image', checkbox_text='autoprocess')
        self.file_info_btn = FlatButton('File Info')
        self.move_btn = FlatButton('Position')
<<<<<<< HEAD
        self.map_2D_btn = FlatButton('2D Map')
=======
        self.batch_btn = FlatButton('Batch view')
>>>>>>> 20eaddbd

        self.batch_mode_widget = QtWidgets.QWidget()
        self.batch_mode_lbl = LabelAlignRight("Batch Mode:")
        self.batch_mode_integrate_rb = QtWidgets.QRadioButton("integrate")
        self.batch_mode_add_rb = QtWidgets.QRadioButton("add")
        self.batch_mode_image_save_rb = QtWidgets.QRadioButton("image save")

    def _create_layout(self):
        self._layout = QtWidgets.QVBoxLayout()
        self._layout.setContentsMargins(5, 0, 5, 5)
        self._layout.setSpacing(5)

        self._layout.addWidget(self.file_widget)

        self._batch_layout = QtWidgets.QHBoxLayout()
        self._batch_layout.addWidget(self.batch_mode_lbl)
        self._batch_layout.addWidget(self.batch_mode_integrate_rb)
        self._batch_layout.addWidget(self.batch_mode_add_rb)
        self._batch_layout.addWidget(self.batch_mode_image_save_rb)
        self._batch_layout.addItem(HorizontalSpacerItem())
        self._batch_layout.addWidget(self.batch_btn)
        self._batch_layout.addItem(HorizontalSpacerItem())
        self.batch_mode_widget.setLayout(self._batch_layout)
        self._layout.addWidget(self.batch_mode_widget)

        self._layout.addWidget(HorizontalLine())

        self._file_info_layout = QtWidgets.QHBoxLayout()
        self._file_info_layout.addWidget(self.file_info_btn)
        self._file_info_layout.addWidget(self.move_btn)
        self._file_info_layout.addWidget(self.map_2D_btn)
        self._file_info_layout.addSpacerItem(HorizontalSpacerItem())

        self._layout.addLayout(self._file_info_layout)
        self._layout.addSpacerItem(VerticalSpacerItem())

        self.setLayout(self._layout)

    def _style_widgets(self):
        self._batch_layout.setContentsMargins(0, 0, 0, 0)
        self.batch_mode_integrate_rb.setChecked(True)<|MERGE_RESOLUTION|>--- conflicted
+++ resolved
@@ -37,11 +37,8 @@
         self.file_widget = BrowseFileWidget(files='Image', checkbox_text='autoprocess')
         self.file_info_btn = FlatButton('File Info')
         self.move_btn = FlatButton('Position')
-<<<<<<< HEAD
         self.map_2D_btn = FlatButton('2D Map')
-=======
         self.batch_btn = FlatButton('Batch view')
->>>>>>> 20eaddbd
 
         self.batch_mode_widget = QtWidgets.QWidget()
         self.batch_mode_lbl = LabelAlignRight("Batch Mode:")
