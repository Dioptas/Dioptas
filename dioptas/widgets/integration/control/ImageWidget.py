# -*- coding: utf-8 -*-
# Dioptas - GUI program for fast processing of 2D X-ray data
# Copyright (C) 2017  Clemens Prescher (clemens.prescher@gmail.com)
# Institute for Geology and Mineralogy, University of Cologne
#
# This program is free software: you can redistribute it and/or modify
# it under the terms of the GNU General Public License as published by
# the Free Software Foundation, either version 3 of the License, or
# (at your option) any later version.
#
# This program is distributed in the hope that it will be useful,
# but WITHOUT ANY WARRANTY; without even the implied warranty of
# MERCHANTABILITY or FITNESS FOR A PARTICULAR PURPOSE.  See the
# GNU General Public License for more details.
#
# You should have received a copy of the GNU General Public License
# along with this program.  If not, see <http://www.gnu.org/licenses/>.


from qtpy import QtWidgets

from ...CustomWidgets import LabelAlignRight, FlatButton, VerticalSpacerItem, HorizontalLine, HorizontalSpacerItem
from ..CustomWidgets import BrowseFileWidget


class ImageWidget(QtWidgets.QWidget):
    def __init__(self):
        super(ImageWidget, self).__init__()

        self._create_widgets()
        self._create_layout()
        self._style_widgets()

    def _create_widgets(self):
        self.file_widget = BrowseFileWidget(files='Image', checkbox_text='autoprocess')
        self.file_info_btn = FlatButton('File Info')
        self.move_btn = FlatButton('Position')
        self.map_2D_btn = FlatButton('2D Map')  # MAP2D

        self.batch_mode_widget = QtWidgets.QWidget()
        self.batch_mode_lbl = LabelAlignRight("Batch Mode:")
        self.batch_mode_integrate_rb = QtWidgets.QRadioButton("integrate")
        self.batch_mode_add_rb = QtWidgets.QRadioButton("add")
        self.batch_mode_map_rb = QtWidgets.QRadioButton("2D Map")
        self.batch_mode_image_save_rb = QtWidgets.QRadioButton("image save")

    def _create_layout(self):
        self._layout = QtWidgets.QVBoxLayout()
        self._layout.setContentsMargins(5, 0, 5, 5)
        self._layout.setSpacing(5)

        self._layout.addWidget(self.file_widget)
<<<<<<< HEAD
        self._layout.addWidget(HorizontalLine())

        self._file_info_layout = QtWidgets.QHBoxLayout()
        self._file_info_layout.addWidget(self.file_info_btn)
        self._file_info_layout.addWidget(self.move_btn)
        self._file_info_layout.addWidget(self.map_2D_btn)  # MAP2D
        self._file_info_layout.addSpacerItem(HorizontalSpacerItem())
=======
>>>>>>> a23273d5

        self._batch_layout = QtWidgets.QHBoxLayout()
        self._batch_layout.addWidget(self.batch_mode_lbl)
        self._batch_layout.addWidget(self.batch_mode_integrate_rb)
        self._batch_layout.addWidget(self.batch_mode_add_rb)
        self._batch_layout.addWidget(self.batch_mode_map_rb)
        self._batch_layout.addWidget(self.batch_mode_image_save_rb)
        self._batch_layout.addItem(HorizontalSpacerItem())
        self.batch_mode_widget.setLayout(self._batch_layout)
        self._layout.addWidget(self.batch_mode_widget)

        self._layout.addWidget(HorizontalLine())

        self._file_info_layout = QtWidgets.QHBoxLayout()
        self._file_info_layout.addWidget(self.file_info_btn)
        self._file_info_layout.addWidget(self.move_btn)
        self._file_info_layout.addSpacerItem(HorizontalSpacerItem())

        self._layout.addLayout(self._file_info_layout)
        self._layout.addSpacerItem(VerticalSpacerItem())

        self.setLayout(self._layout)

    def _style_widgets(self):
        self._batch_layout.setContentsMargins(0, 0, 0, 0)
        self.batch_mode_integrate_rb.setChecked(True)<|MERGE_RESOLUTION|>--- conflicted
+++ resolved
@@ -50,16 +50,6 @@
         self._layout.setSpacing(5)
 
         self._layout.addWidget(self.file_widget)
-<<<<<<< HEAD
-        self._layout.addWidget(HorizontalLine())
-
-        self._file_info_layout = QtWidgets.QHBoxLayout()
-        self._file_info_layout.addWidget(self.file_info_btn)
-        self._file_info_layout.addWidget(self.move_btn)
-        self._file_info_layout.addWidget(self.map_2D_btn)  # MAP2D
-        self._file_info_layout.addSpacerItem(HorizontalSpacerItem())
-=======
->>>>>>> a23273d5
 
         self._batch_layout = QtWidgets.QHBoxLayout()
         self._batch_layout.addWidget(self.batch_mode_lbl)
@@ -76,6 +66,7 @@
         self._file_info_layout = QtWidgets.QHBoxLayout()
         self._file_info_layout.addWidget(self.file_info_btn)
         self._file_info_layout.addWidget(self.move_btn)
+        self._file_info_layout.addWidget(self.map_2D_btn)
         self._file_info_layout.addSpacerItem(HorizontalSpacerItem())
 
         self._layout.addLayout(self._file_info_layout)
