# -*- coding: utf8 -*-
# Dioptas - GUI program for fast processing of 2D X-ray data
# Copyright (C) 2017  Clemens Prescher (clemens.prescher@gmail.com)
# Institute for Geology and Mineralogy, University of Cologne
#
# This program is free software: you can redistribute it and/or modify
# it under the terms of the GNU General Public License as published by
# the Free Software Foundation, either version 3 of the License, or
# (at your option) any later version.
#
# This program is distributed in the hope that it will be useful,
# but WITHOUT ANY WARRANTY; without even the implied warranty of
# MERCHANTABILITY or FITNESS FOR A PARTICULAR PURPOSE.  See the
# GNU General Public License for more details.
#
# You should have received a copy of the GNU General Public License
# along with this program.  If not, see <http://www.gnu.org/licenses/>.

from ..utility import QtTest, click_button
import os
import gc
from mock import MagicMock

import numpy as np
from qtpy import QtWidgets, QtCore
from qtpy.QtTest import QTest

from ...controller.integration import OverlayController
from ...model.DioptasModel import DioptasModel
from ...widgets.integration import IntegrationWidget

unittest_path = os.path.dirname(__file__)
data_path = os.path.join(unittest_path, '../data')


class OverlayControllerTest(QtTest):

    def setUp(self):
        self.integration_widget = IntegrationWidget()
        self.overlay_widget = self.integration_widget.overlay_widget
        self.model = DioptasModel()
        self.model.working_directories['overlay'] = data_path
        self.overlay_controller = OverlayController(self.integration_widget, self.model)
        self.overlay_tw = self.integration_widget.overlay_tw

    def tearDown(self):
        del self.overlay_controller
        del self.overlay_tw
        del self.integration_widget
        del self.model
        gc.collect()

    def test_manual_deleting_overlays(self):
        self.load_overlays()

        self.assertEqual(self.overlay_tw.rowCount(), 6)
        self.assertEqual(len(self.model.overlay_model.overlays), 6)
        self.assertEqual(len(self.integration_widget.pattern_widget.overlays), 6)
        self.assertEqual(self.overlay_tw.currentRow(), 5)

        self.overlay_controller.delete_btn_click_callback()
        self.assertEqual(self.overlay_tw.rowCount(), 5)
        self.assertEqual(len(self.model.overlay_model.overlays), 5)
        self.assertEqual(len(self.integration_widget.pattern_widget.overlays), 5)
        self.assertEqual(self.overlay_tw.currentRow(), 4)

        self.overlay_widget.select_overlay(1)
        self.overlay_controller.delete_btn_click_callback()
        self.assertEqual(self.overlay_tw.rowCount(), 4)
        self.assertEqual(len(self.model.overlay_model.overlays), 4)
        self.assertEqual(len(self.integration_widget.pattern_widget.overlays), 4)
        self.assertEqual(self.overlay_tw.currentRow(), 1)

        self.overlay_widget.select_overlay(0)
        self.overlay_controller.delete_btn_click_callback()
        self.assertEqual(self.overlay_tw.rowCount(), 3)
        self.assertEqual(len(self.model.overlay_model.overlays), 3)
        self.assertEqual(len(self.integration_widget.pattern_widget.overlays), 3)
        self.assertEqual(self.overlay_tw.currentRow(), 0)

        self.overlay_controller.delete_btn_click_callback()
        self.overlay_controller.delete_btn_click_callback()
        self.overlay_controller.delete_btn_click_callback()
        self.assertEqual(self.overlay_tw.rowCount(), 0)
        self.assertEqual(len(self.model.overlay_model.overlays), 0)
        self.assertEqual(len(self.integration_widget.pattern_widget.overlays), 0)
        self.assertEqual(self.overlay_tw.currentRow(), -1)

        self.overlay_controller.delete_btn_click_callback()
        self.assertEqual(self.overlay_tw.rowCount(), 0)
        self.assertEqual(self.overlay_tw.currentRow(), -1)

    def test_automatic_deleting_overlays(self):
        self.load_overlays()
        self.load_overlays()
        QtWidgets.QApplication.processEvents()
        QtWidgets.QApplication.processEvents()
        self.assertEqual(self.overlay_tw.rowCount(), 12)
        self.assertEqual(len(self.model.overlay_model.overlays), 12)
        self.assertEqual(len(self.integration_widget.pattern_widget.overlays), 12)

        self.overlay_controller.clear_overlays_btn_click_callback()
        self.assertEqual(self.overlay_tw.rowCount(), 0)
        self.assertEqual(len(self.model.overlay_model.overlays), 0)
        self.assertEqual(len(self.integration_widget.pattern_widget.overlays), 0)
        self.assertEqual(self.overlay_tw.currentRow(), -1)

        multiplier = 1
        for dummy_index in range(multiplier):
            self.load_overlays()

        self.assertEqual(self.overlay_tw.rowCount(), multiplier * 6)
        self.overlay_controller.clear_overlays_btn_click_callback()
        self.assertEqual(self.overlay_tw.rowCount(), 0)
        self.assertEqual(len(self.model.overlay_model.overlays), 0)
        self.assertEqual(len(self.integration_widget.pattern_widget.overlays), 0)
        self.assertEqual(self.overlay_tw.currentRow(), -1)

    def test_change_scaling_in_view(self):
        self.load_overlays()
        self.overlay_widget.select_overlay(2)

        self.integration_widget.overlay_scale_sb.setValue(2.0)
        self.app.processEvents()
        self.assertEqual(self.model.overlay_model.get_overlay_scaling(2), 2)

        # tests if overlay is updated in pattern
        x, y = self.model.overlay_model.overlays[2].data
        x_spec, y_spec = self.integration_widget.pattern_widget.overlays[2].getData()

        self.assertAlmostEqual(np.sum(y - y_spec), 0)

    def test_change_offset_in_view(self):
        self.load_overlays()
        self.overlay_widget.select_overlay(3)

        self.integration_widget.overlay_offset_sb.setValue(100)
        self.assertEqual(self.model.overlay_model.get_overlay_offset(3), 100)

        x, y = self.model.overlay_model.overlays[3].data
        x_spec, y_spec = self.integration_widget.pattern_widget.overlays[3].getData()

        self.assertAlmostEqual(np.sum(y - y_spec), 0)

    def test_scaling_auto_step_change(self):
        self.load_overlays()
        self.widget.overlay_scale_step_msb.setValue(0.5)
        self.widget.overlay_scale_step_msb.stepUp()

        new_scale_step = float(self.widget.overlay_scale_step_msb.text())
        self.assertAlmostEqual(new_scale_step, 1.0, places=5)

        self.widget.overlay_scale_step_msb.stepDown()
        self.widget.overlay_scale_step_msb.stepDown()
        new_scale_step = float(self.widget.overlay_scale_step_msb.text())
        self.assertAlmostEqual(new_scale_step, 0.2, places=5)

    def test_offset_auto_step_change(self):
        self.load_overlays()
        self.widget.overlay_offset_step_msb.setValue(10.0)
        self.widget.overlay_offset_step_msb.stepUp()

        new_offset_step = float(self.widget.overlay_offset_step_msb.text())
        self.assertAlmostEqual(new_offset_step, 20.0, places=5)

        self.widget.overlay_offset_step_msb.stepDown()
        self.widget.overlay_offset_step_msb.stepDown()
        new_offset_step = float(self.widget.overlay_offset_step_msb.text())
        self.assertAlmostEqual(new_offset_step, 5.0, places=5)

    def test_setting_overlay_as_bkg(self):
        self.load_overlays()
        self.model.pattern_model.load_pattern(os.path.join(data_path, 'pattern_001.xy'))
        self.overlay_widget.select_overlay(0)
        QTest.mouseClick(self.integration_widget.overlay_set_as_bkg_btn, QtCore.Qt.LeftButton)

        self.assertTrue(self.integration_widget.overlay_set_as_bkg_btn.isChecked())

        self.assertEqual(self.model.pattern_model.background_pattern, self.model.overlay_model.overlays[0])
        x, y = self.model.pattern.data
        self.assertEqual(np.sum(y), 0)

    def test_setting_overlay_as_bkg_and_changing_scale(self):
        self.load_overlays()
        self.model.pattern_model.load_pattern(os.path.join(data_path, 'pattern_001.xy'))
        self.overlay_widget.select_overlay(0)
        QTest.mouseClick(self.integration_widget.overlay_set_as_bkg_btn, QtCore.Qt.LeftButton)

        self.integration_widget.overlay_scale_sb.setValue(2)
        _, y = self.model.pattern.data
        _, y_original = self.model.pattern.data
        self.assertEqual(np.sum(y - y_original), 0)

    def test_setting_overlay_as_bkg_and_changing_offset(self):
        self.load_overlays()
        self.model.pattern_model.load_pattern(os.path.join(data_path, 'pattern_001.xy'))
        self.overlay_widget.select_overlay(0)
        QTest.mouseClick(self.integration_widget.overlay_set_as_bkg_btn, QtCore.Qt.LeftButton)

        self.integration_widget.overlay_offset_sb.setValue(100)
        _, y = self.model.pattern.data
        self.assertEqual(np.sum(y), -100 * y.size)

    def test_setting_overlay_as_bkg_and_then_change_to_new_overlay_as_bkg(self):
        self.load_overlays()
        self.model.pattern_model.load_pattern(os.path.join(data_path, 'pattern_001.xy'))
        self.overlay_widget.select_overlay(0)
        QTest.mouseClick(self.integration_widget.overlay_set_as_bkg_btn, QtCore.Qt.LeftButton)

        _, y = self.model.pattern.data
        self.assertEqual(np.sum(y), 0)

        self.overlay_widget.select_overlay(1)
        self.integration_widget.overlay_scale_sb.setValue(2)
        QTest.mouseClick(self.integration_widget.overlay_set_as_bkg_btn, QtCore.Qt.LeftButton)

        _, y = self.model.pattern.data
        self.assertNotEqual(np.sum(y), 0)

    def test_setting_pattern_as_bkg(self):
        self.model.pattern_model.load_pattern(os.path.join(data_path, 'pattern_001.xy'))
        QTest.mouseClick(self.integration_widget.qa_set_as_background_btn, QtCore.Qt.LeftButton)
        QtWidgets.QApplication.processEvents()

        self.assertTrue(self.integration_widget.overlay_set_as_bkg_btn.isChecked())

        _, y = self.model.pattern.data
        self.assertEqual(np.sum(y), 0)

    def test_having_overlay_as_bkg_and_deleting_it(self):
        self.model.pattern_model.load_pattern(os.path.join(data_path, 'pattern_001.xy'))
        QTest.mouseClick(self.integration_widget.qa_set_as_background_btn, QtCore.Qt.LeftButton)
        self.assertEqual(len(self.model.overlay_model.overlays), 1)
        self.assertIsNotNone(self.model.pattern_model.background_pattern)

        QTest.mouseClick(self.integration_widget.overlay_del_btn, QtCore.Qt.LeftButton)

        self.assertFalse(self.integration_widget.overlay_set_as_bkg_btn.isChecked())
        self.assertEqual(self.integration_widget.overlay_tw.rowCount(), 0)

        _, y = self.model.pattern.data
        self.assertNotEqual(np.sum(y), 0)

    def test_overlay_waterfall(self):
        self.load_overlays()
<<<<<<< HEAD
        self.widget.waterfall_separation_msb.setValue(10)
        QTest.mouseClick(self.widget.waterfall_btn, QtCore.Qt.LeftButton)
=======
        self.integration_widget.waterfall_separation_txt.setText("10")
        QTest.mouseClick(self.integration_widget.waterfall_btn, QtCore.Qt.LeftButton)
>>>>>>> ae518592

        self.assertEqual(self.model.overlay_model.overlays[5].offset, -10)
        self.assertEqual(self.model.overlay_model.overlays[4].offset, -20)

        QTest.mouseClick(self.integration_widget.reset_waterfall_btn, QtCore.Qt.LeftButton)

        self.assertEqual(self.model.overlay_model.overlays[5].offset, 0)
        self.assertEqual(self.model.overlay_model.overlays[5].offset, 0)

    def load_overlays(self):
        self.load_overlay('pattern_001.xy')
        self.load_overlay('pattern_001.xy')
        self.load_overlay('pattern_001.xy')
        self.load_overlay('pattern_001.xy')
        self.load_overlay('pattern_001.xy')
        self.load_overlay('pattern_001.xy')

    def load_overlay(self, filename):
        QtWidgets.QFileDialog.getOpenFileNames = MagicMock(return_value=[os.path.join(data_path, filename)])
        click_button(self.integration_widget.overlay_add_btn)

    def test_move_single_overlay_one_step_up(self):
        # setting up the test
        self.load_overlays()
        self.overlay_widget.select_overlay(3)
        new_name = 'special'
        self.assertEqual(self.integration_widget.overlay_tw.item(3, 2).text(), 'pattern_001')
        self.overlay_controller.rename_overlay(3, new_name)
        self.integration_widget.overlay_tw.item(3, 2).setText(new_name)
        self.assertEqual(self.model.overlay_model.overlays[3].name, new_name)
        self.assertEqual(self.integration_widget.overlay_tw.item(3, 2).text(), new_name)
        self.assertEqual(self.model.overlay_model.overlays[2].name, 'pattern_001')

        # moving the overlay
        self.integration_widget.overlay_move_up_btn.click()

        # test for wanted result
        self.assertEqual(self.model.overlay_model.overlays[2].name, new_name)
        self.assertEqual(self.integration_widget.overlay_tw.item(2, 2).text(), new_name)
        self.assertEqual(self.model.overlay_model.overlays[3].name, 'pattern_001')
        self.assertEqual(self.integration_widget.overlay_tw.item(3, 2).text(), 'pattern_001')

    def test_move_single_overlay_one_step_down(self):
        # setting up the test
        self.load_overlays()
        self.overlay_widget.select_overlay(3)
        new_name = 'special'
        self.assertEqual(self.integration_widget.overlay_tw.item(3, 2).text(), 'pattern_001')
        self.overlay_controller.rename_overlay(3, new_name)
        self.integration_widget.overlay_tw.item(3, 2).setText(new_name)
        self.assertEqual(self.model.overlay_model.overlays[3].name, new_name)
        self.assertEqual(self.integration_widget.overlay_tw.item(3, 2).text(), new_name)
        self.assertEqual(self.model.overlay_model.overlays[4].name, 'pattern_001')

        # moving the overlay
        self.integration_widget.overlay_move_down_btn.click()

        # test for wanted result
        self.assertEqual(self.model.overlay_model.overlays[4].name, new_name)
        self.assertEqual(self.integration_widget.overlay_tw.item(4, 2).text(), new_name)
        self.assertEqual(self.model.overlay_model.overlays[3].name, 'pattern_001')
        self.assertEqual(self.integration_widget.overlay_tw.item(3, 2).text(), 'pattern_001')

if __name__ == '__main__':
    unittest.main()<|MERGE_RESOLUTION|>--- conflicted
+++ resolved
@@ -243,13 +243,8 @@
 
     def test_overlay_waterfall(self):
         self.load_overlays()
-<<<<<<< HEAD
-        self.widget.waterfall_separation_msb.setValue(10)
-        QTest.mouseClick(self.widget.waterfall_btn, QtCore.Qt.LeftButton)
-=======
-        self.integration_widget.waterfall_separation_txt.setText("10")
-        QTest.mouseClick(self.integration_widget.waterfall_btn, QtCore.Qt.LeftButton)
->>>>>>> ae518592
+        self.overlay_widget.waterfall_separation_msb.setValue(10)
+        QTest.mouseClick(self.overlay_widget.waterfall_btn, QtCore.Qt.LeftButton)
 
         self.assertEqual(self.model.overlay_model.overlays[5].offset, -10)
         self.assertEqual(self.model.overlay_model.overlays[4].offset, -20)
