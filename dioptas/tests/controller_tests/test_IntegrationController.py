--- conflicted
+++ resolved
@@ -10,10 +10,7 @@
 from qtpy import QtCore, QtWidgets
 from qtpy.QtTest import QTest
 import time
-<<<<<<< HEAD
 import copy
-=======
->>>>>>> c35b4764
 
 from ...controller.integration import IntegrationController
 from ...model.DioptasModel import DioptasModel
@@ -103,7 +100,6 @@
         QTest.mouseClick(self.widget.img_mode_btn, QtCore.Qt.LeftButton)
         QTest.mouseClick(self.widget.img_mode_btn, QtCore.Qt.LeftButton)
 
-<<<<<<< HEAD
     def test_shift_cake_azimuth(self):
         shift = 300
         QTest.mouseClick(self.widget.img_mode_btn, QtCore.Qt.LeftButton)
@@ -118,7 +114,7 @@
         self.assertFalse(np.array_equal(self.model.cake_data, old_cake_data))
         self.assertFalse(np.array_equal(self.model.cake_data[0], old_cake_data[0]))
         self.assertTrue(np.array_equal(self.model.cake_data[shift], old_cake_data[0]))
-=======
+
     def test_cake_changes_axes(self):
         self.assertEqual(self.widget.integration_image_widget.mode_btn.text(), 'Cake')
         self.assertEqual(self.widget.integration_image_widget.img_view.left_axis_image,
@@ -140,5 +136,4 @@
         print(self.widget.integration_image_widget.img_view.left_axis_cake.range)
         print(self.widget.integration_image_widget.img_view.img_view_box.viewRange())
         print(self.widget.integration_image_widget.img_view.img_view_box.viewRect())
-        self.assertEqual(self.widget.integration_image_widget.img_view.img_view_box.viewRect(), rect)
->>>>>>> c35b4764
+        self.assertEqual(self.widget.integration_image_widget.img_view.img_view_box.viewRect(), rect)