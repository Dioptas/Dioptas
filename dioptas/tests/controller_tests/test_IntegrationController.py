--- conflicted
+++ resolved
@@ -111,10 +111,11 @@
         self.widget.cake_shift_azimuth_sl.setValue(shift)
 
         self.assertEqual(self.widget.cake_shift_azimuth_sl.value(), shift)
-<<<<<<< HEAD
-        self.assertFalse(np.array_equal(self.model.cake_data, old_cake_data))
-        self.assertFalse(np.array_equal(self.model.cake_data[0], old_cake_data[0]))
-        self.assertTrue(np.array_equal(self.model.cake_data[shift], old_cake_data[0]))
+
+        displayed_cake_data = self.widget.img_widget.img_data
+        self.assertFalse(np.array_equal(displayed_cake_data, old_cake_data))
+        self.assertFalse(np.array_equal(displayed_cake_data[0], old_cake_data[0]))
+        self.assertTrue(np.array_equal(displayed_cake_data[shift], old_cake_data[0]))
 
     def test_cake_changes_axes(self):
         self.assertEqual(self.widget.integration_image_widget.mode_btn.text(), 'Cake')
@@ -142,11 +143,4 @@
     def test_user_click_map2d_btn_changes_batch_mode(self):
         self.assertTrue(self.widget.img_batch_mode_integrate_rb.isChecked())
         click_button(self.widget.map_2D_btn)
-        self.assertTrue(self.widget.img_batch_mode_map_rb.isChecked())
-=======
-
-        displayed_cake_data = self.widget.img_widget.img_data
-        self.assertFalse(np.array_equal(displayed_cake_data, old_cake_data))
-        self.assertFalse(np.array_equal(displayed_cake_data[0], old_cake_data[0]))
-        self.assertTrue(np.array_equal(displayed_cake_data[shift], old_cake_data[0]))
->>>>>>> 696c78b3
+        self.assertTrue(self.widget.img_batch_mode_map_rb.isChecked())