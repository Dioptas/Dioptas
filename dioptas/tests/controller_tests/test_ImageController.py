# -*- coding: utf-8 -*-
# Dioptas - GUI program for fast processing of 2D X-ray diffraction data
# Principal author: Clemens Prescher (clemens.prescher@gmail.com)
# Copyright (C) 2014-2019 GSECARS, University of Chicago, USA
# Copyright (C) 2015-2018 Institute for Geology and Mineralogy, University of Cologne, Germany
# Copyright (C) 2019 DESY, Hamburg, Germany
#
# This program is free software: you can redistribute it and/or modify
# it under the terms of the GNU General Public License as published by
# the Free Software Foundation, either version 3 of the License, or
# (at your option) any later version.
#
# This program is distributed in the hope that it will be useful,
# but WITHOUT ANY WARRANTY; without even the implied warranty of
# MERCHANTABILITY or FITNESS FOR A PARTICULAR PURPOSE.  See the
# GNU General Public License for more details.
#
# You should have received a copy of the GNU General Public License
# along with this program.  If not, see <http://www.gnu.org/licenses/>.

import os
import io
import gc
import io
import shutil
from mock import MagicMock

import requests
import numpy as np

from ..utility import QtTest, click_button, click_checkbox, enter_value_into_text_field

from qtpy import QtCore, QtWidgets
from qtpy.QtTest import QTest

from ...widgets.integration import IntegrationWidget
from ...controller.integration.ImageController import ImageController
from ...model.DioptasModel import DioptasModel
from ...model.loaders.PILLoader import PILLoader

unittest_data_path = os.path.join(os.path.dirname(__file__), '../data')


class ImageControllerTest(QtTest):
    def setUp(self):
        self.working_dir = {'image': ''}

        self.widget = IntegrationWidget()
        self.model = DioptasModel()

        self.controller = ImageController(
            widget=self.widget,
            dioptas_model=self.model)

    def tearDown(self):
        if os.path.exists(os.path.join(unittest_data_path, 'image_003.tif')):
            os.remove(os.path.join(unittest_data_path, 'image_003.tif'))
        del self.widget
        del self.model
        del self.controller
        gc.collect()

    def test_automatic_file_processing(self):
        # get into a specific folder
        QtWidgets.QFileDialog.getOpenFileNames = MagicMock(
            return_value=[os.path.join(unittest_data_path, 'image_001.tif')])
        click_button(self.widget.load_img_btn)
        self.assertEqual(str(self.widget.img_filename_txt.text()), 'image_001.tif')
        self.assertEqual(self.model.working_directories['image'], unittest_data_path)

        # enable autoprocessing:
        QTest.mouseClick(self.widget.autoprocess_cb, QtCore.Qt.LeftButton,
                         pos=QtCore.QPoint(2, self.widget.autoprocess_cb.height() / 2.0))

        self.assertFalse(self.model.configurations[0].img_model._directory_watcher.signalsBlocked())
        self.assertFalse(
            self.model.configurations[0].img_model._directory_watcher._file_system_watcher.signalsBlocked())

        self.assertTrue(self.widget.autoprocess_cb.isChecked())
        self.assertTrue(self.model.img_model.autoprocess)

        shutil.copy2(os.path.join(unittest_data_path, 'image_001.tif'),
                     os.path.join(unittest_data_path, 'image_003.tif'))

        self.model.configurations[0].img_model._directory_watcher._file_system_watcher.directoryChanged.emit(
            unittest_data_path)

        self.assertEqual('image_003.tif', str(self.widget.img_filename_txt.text()))

    def test_configuration_selected_changes_mask_mode(self):
        self.model.add_configuration()
        click_button(self.widget.img_mask_btn)
        self.assertTrue(self.model.use_mask)

        self.model.select_configuration(0)
        self.assertFalse(self.model.use_mask)
        self.assertFalse(self.widget.img_mask_btn.isChecked())

    def test_configuration_selected_changes_mask_transparency(self):
        click_button(self.widget.img_mask_btn)
        self.model.add_configuration()
        click_button(self.widget.img_mask_btn)
        click_checkbox(self.widget.mask_transparent_cb)
        self.assertTrue(self.model.transparent_mask)

        self.model.select_configuration(0)
        self.assertFalse(self.model.transparent_mask)
        self.assertFalse(self.widget.mask_transparent_cb.isChecked())

    def test_configuration_selected_changed_autoprocessing_of_images(self):
        click_checkbox(self.widget.autoprocess_cb)
        self.model.add_configuration()

        self.assertFalse(self.model.img_model.autoprocess)
        self.assertFalse(self.widget.autoprocess_cb.isChecked())

        self.model.select_configuration(0)
        self.assertTrue(self.model.img_model.autoprocess)
        self.assertTrue(self.widget.autoprocess_cb.isChecked())

    def test_configuration_selected_changes_calibration_name(self):
        self.model.calibration_model.calibration_name = "calib1"
        self.model.add_configuration()
        self.model.calibration_model.calibration_name = "calib2"

        self.model.select_configuration(0)
        self.assertEqual(str(self.widget.calibration_lbl.text()), "calib1")

        self.model.select_configuration(1)
        self.assertEqual(str(self.widget.calibration_lbl.text()), "calib2")

    def test_configuration_selected_updates_mask_plot(self):
        self.model.mask_model.add_mask(os.path.join(unittest_data_path, 'test.mask'))
        click_button(self.widget.img_mask_btn)
        first_mask = self.model.mask_model.get_img()
        self.model.add_configuration()
        self.assertFalse(self.widget.img_mask_btn.isChecked())

        self.model.mask_model.mask_below_threshold(self.model.img_data, 1)
        second_mask = self.model.mask_model.get_img()
        click_button(self.widget.img_mask_btn)

        self.model.select_configuration(0)
        self.assertEqual(np.sum(self.widget.img_widget.mask_img_item.image - first_mask), 0)
        self.model.select_configuration(1)
        self.assertEqual(np.sum(self.widget.img_widget.mask_img_item.image - second_mask), 0)

    def test_configuration_selected_updates_mask_transparency(self):
        self.model.mask_model.add_mask(os.path.join(unittest_data_path, 'test.mask'))
        click_button(self.widget.img_mask_btn)
        self.model.add_configuration()

        self.assertFalse(self.widget.img_mask_btn.isChecked())
        self.assertFalse(self.widget.mask_transparent_cb.isVisible())

    def test_configuration_selected_updates_roi_mode(self):
        click_button(self.widget.img_roi_btn)
        self.assertTrue(self.widget.img_roi_btn.isChecked())
        self.assertTrue(self.widget.img_widget.roi in self.widget.img_widget.img_view_box.addedItems)

        self.model.add_configuration()
        self.assertFalse(self.widget.img_roi_btn.isChecked())
        self.assertFalse(self.widget.img_widget.roi in self.widget.img_widget.img_view_box.addedItems)

    def test_adding_images(self):
        QtWidgets.QFileDialog.getOpenFileNames = MagicMock(
            return_value=[os.path.join(unittest_data_path, 'image_001.tif')])
        click_button(self.widget.load_img_btn)
        data1 = np.copy(self.widget.img_widget.img_data).astype(np.uint32)
        click_checkbox(self.widget.img_batch_mode_add_rb)
        QtWidgets.QFileDialog.getOpenFileNames = MagicMock(
            return_value=[os.path.join(unittest_data_path, 'image_001.tif'),
                          os.path.join(unittest_data_path, 'image_001.tif')])
        click_button(self.widget.load_img_btn)
        self.assertTrue(np.array_equal(2 * data1, self.widget.img_widget.img_data))

    def test_load_image_with_manual_input_file_name(self):
        file_name = os.path.join(unittest_data_path, 'LaB6_40keV_MarCCD.tif')
        self.widget.img_filename_txt.setText(file_name)
        self.controller.filename_txt_changed()
        old_data = np.copy(self.model.img_data)
        file_name = os.path.join(unittest_data_path, 'CeO2_Pilatus1M.tif')
        self.widget.img_filename_txt.setText(file_name)
        self.controller.filename_txt_changed()
        new_data = self.model.img_data
        self.assertFalse(np.array_equal(old_data, new_data))

    def test_loading_series_karabo_file_shows_correct_gui(self):
        filename = os.path.join(unittest_data_path, 'karabo_epix.h5')
        file_widget = self.widget.integration_control_widget.img_control_widget.file_widget
        self.widget.show()
        self.assertFalse(file_widget.step_series_widget.isVisible())
        self.model.img_model.load(filename)
        self.assertTrue(file_widget.step_series_widget.isVisible())

    def test_fileinfo_and_move_button_visibility(self):
        filename = os.path.join(unittest_data_path, 'image_001.tif')
        self.widget.show()
        self.model.img_model.load(filename)
        self.assertFalse(self.widget.file_info_btn.isVisible())
        self.assertFalse(self.widget.file_info_btn.isVisible())

        filename = os.path.join(unittest_data_path, 'TransferCorrection', 'original.tif')
        self.model.img_model.load(filename)
        self.assertTrue(self.widget.file_info_btn.isVisible())
        self.assertTrue(self.widget.file_info_btn.isVisible())

<<<<<<< HEAD
    def test_loading_http_data(self):
        img_model = self.model.img_model
        img_model.load(os.path.join(unittest_data_path, 'image_001.tif'))

        img_data = np.copy(img_model.img_data)
        bytestream = io.BytesIO()
        np.save(bytestream, img_data)

        class SmallRequest:
            content = bytestream.getvalue()

        requests.get = MagicMock(return_value=SmallRequest())
        img_model._img_data = np.ones_like(img_data)

        enter_value_into_text_field(self.widget.img_filename_txt, 'http://max-exfl001:5000/run_4/frame_1')

        self.assertEqual(img_model.filename, 'http://max-exfl001:5000/run_4/frame_1')
=======
    def prepare_http_mock(self):
        img_loader  = PILLoader()
        img_data = img_loader.load(os.path.join(unittest_data_path, 'image_001.tif'))
        bytestream = io.BytesIO()
        np.save(bytestream, img_data)
        class SmallRequest:
            content = bytestream.getvalue()
        requests.get = MagicMock(return_value=SmallRequest())
        return img_data

    def test_load_existing_http_data(self):
        img_data = self.prepare_http_mock()
        enter_value_into_text_field(self.widget.img_filename_txt, 'http://123.345.567.123:5000/run_1/frame_1')
        self.assertTrue(np.array_equal(self.model.img_model.img_data, img_data))
        self.assertEqual(self.widget.img_filename_txt.text(),  'http://123.345.567.123:5000/run_1/frame_1')
        self.assertEqual(self.widget.img_directory_txt.text(),  '')
>>>>>>> d50e2d64
<|MERGE_RESOLUTION|>--- conflicted
+++ resolved
@@ -205,25 +205,6 @@
         self.assertTrue(self.widget.file_info_btn.isVisible())
         self.assertTrue(self.widget.file_info_btn.isVisible())
 
-<<<<<<< HEAD
-    def test_loading_http_data(self):
-        img_model = self.model.img_model
-        img_model.load(os.path.join(unittest_data_path, 'image_001.tif'))
-
-        img_data = np.copy(img_model.img_data)
-        bytestream = io.BytesIO()
-        np.save(bytestream, img_data)
-
-        class SmallRequest:
-            content = bytestream.getvalue()
-
-        requests.get = MagicMock(return_value=SmallRequest())
-        img_model._img_data = np.ones_like(img_data)
-
-        enter_value_into_text_field(self.widget.img_filename_txt, 'http://max-exfl001:5000/run_4/frame_1')
-
-        self.assertEqual(img_model.filename, 'http://max-exfl001:5000/run_4/frame_1')
-=======
     def prepare_http_mock(self):
         img_loader  = PILLoader()
         img_data = img_loader.load(os.path.join(unittest_data_path, 'image_001.tif'))
@@ -240,4 +221,3 @@
         self.assertTrue(np.array_equal(self.model.img_model.img_data, img_data))
         self.assertEqual(self.widget.img_filename_txt.text(),  'http://123.345.567.123:5000/run_1/frame_1')
         self.assertEqual(self.widget.img_directory_txt.text(),  '')
->>>>>>> d50e2d64
