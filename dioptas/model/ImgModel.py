--- conflicted
+++ resolved
@@ -110,17 +110,13 @@
         )
         self._directory_watcher.file_added.connect(self.load)
 
-<<<<<<< HEAD
-    def load(self, filename, pos=0):
-=======
         # define the signals
         self.img_changed = Signal()
         self.autoprocess_changed = Signal()
         self.transformations_changed = Signal()
         self.corrections_removed = Signal()
 
-    def load(self, filename):
->>>>>>> 6f246f82
+    def load(self, filename, pos=0):
         """
         Loads an image file in any format known by fabIO, PIL or HDF5. Automatically performs all previous img
         transformations, recalculates background subtracted and absorption corrected image data.
