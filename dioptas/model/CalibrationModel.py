# -*- coding: utf-8 -*-
# Dioptas - GUI program for fast processing of 2D X-ray diffraction data
# Principal author: Clemens Prescher (clemens.prescher@gmail.com)
# Copyright (C) 2014-2019 GSECARS, University of Chicago, USA
# Copyright (C) 2015-2018 Institute for Geology and Mineralogy, University of Cologne, Germany
# Copyright (C) 2019-2020 DESY, Hamburg, Germany
#
# This program is free software: you can redistribute it and/or modify
# it under the terms of the GNU General Public License as published by
# the Free Software Foundation, either version 3 of the License, or
# (at your option) any later version.
#
# This program is distributed in the hope that it will be useful,
# but WITHOUT ANY WARRANTY; without even the implied warranty of
# MERCHANTABILITY or FITNESS FOR A PARTICULAR PURPOSE.  See the
# GNU General Public License for more details.
#
# You should have received a copy of the GNU General Public License
# along with this program.  If not, see <http://www.gnu.org/licenses/>.

import logging
import os
import sys
import time
from enum import Enum
from copy import deepcopy

import numpy as np
from pyFAI.azimuthalIntegrator import AzimuthalIntegrator
from pyFAI.blob_detection import BlobDetection
from pyFAI.calibrant import Calibrant
from pyFAI.detectors import Detector, ALL_DETECTORS, NexusDetector
from pyFAI.geometryRefinement import GeometryRefinement
from pyFAI.massif import Massif
from skimage.measure import find_contours

from .. import calibrants_path
from .ImgModel import ImgModel
from .util import Signal
from .util.HelperModule import get_base_name, rotate_matrix_p90, rotate_matrix_m90, get_partial_index
from .util.calc import supersample_image

logger = logging.getLogger(__name__)
logger.setLevel(logging.INFO)


class CalibrationModel(object):

    def __init__(self, img_model=None):
        """
        :param img_model:
        :type img_model: ImgModel
        """
        super(CalibrationModel, self).__init__()
        self.img_model = img_model
        self.points = []
        self.points_index = []

        self.detector = Detector(pixel1=79e-6, pixel2=79e-6)
        self.detector_mode = DetectorModes.CUSTOM
        self._original_detector = None  # used for saving original state before rotating or flipping
        self.pattern_geometry = GeometryRefinement(detector=self.detector, wavelength=0.3344e-10,
                                                   poni1=0, poni2=0)  # default params are necessary, otherwise fails...
        self.pattern_geometry_img_shape = None
        self.cake_geometry = None
        self.cake_geometry_img_shape = None
        self.calibrant = Calibrant()

        self.orig_pixel1 = self.detector.pixel1  # needs to be extra stored for applying supersampling
        self.orig_pixel2 = self.detector.pixel2

        self.start_values = {'dist': 200e-3,
                             'wavelength': 0.3344e-10,
                             'polarization_factor': 0.99}
        self.fit_wavelength = False
        self.fixed_values = {}  # dictionary for fixed parameters during calibration (keys can be e.g. rot1, poni1 etc.
        # and values are the values to what the respective parameter will be set
        self.is_calibrated = False
        self.use_mask = False
        self.filename = ''
        self.calibration_name = 'None'
        self.polarization_factor = 0.99
        self.supersampling_factor = 1
        self.correct_solid_angle = True
        self._calibrants_working_dir = calibrants_path

        self.distortion_spline_filename = None

        self.tth = np.linspace(0, 25)
        self.int = np.sin(self.tth)
        self.num_points = len(self.int)

        self.cake_img = np.zeros((2048, 2048))
        self.cake_tth = None
        self.cake_azi = None

        self.peak_search_algorithm = None

        self.detector_reset = Signal()

    def find_peaks_automatic(self, x, y, peak_ind):
        """
        Searches peaks by using the Massif algorithm
        :param float x:
            x-coordinate in pixel - should be from original image (not supersampled x-coordinate)
        :param float y:
            y-coordinate in pixel - should be from original image (not supersampled y-coordinate)
        :param peak_ind:
            peak/ring index to which the found points will be added
        :return:
            array of points found
        """
        massif = Massif(self.img_model.img_data)
        cur_peak_points = massif.find_peaks((int(np.round(x)), int(np.round(y))), stdout=DummyStdOut())
        if len(cur_peak_points):
            self.points.append(np.array(cur_peak_points))
            self.points_index.append(peak_ind)
        return np.array(cur_peak_points)

    def find_peak(self, x, y, search_size, peak_ind):
        """
        Searches a peak around the x,y position. It just searches for the maximum value in a specific search size.
        :param int x:
            x-coordinate in pixel - should be from original image (not supersampled x-coordinate)
        :param int y:
            y-coordinate in pixel - should be form original image (not supersampled y-coordinate)
        :param search_size:
            the length of the search rectangle in pixels in all direction in which the algorithm searches for
            the maximum peak
        :param peak_ind:
            peak/ring index to which the found points will be added
        :return:
            point found (as array)
        """
        left_ind = int(np.round(x - search_size * 0.5))
        if left_ind < 0:
            left_ind = 0
        top_ind = int(np.round(y - search_size * 0.5))
        if top_ind < 0:
            top_ind = 0
        search_array = self.img_model.img_data[left_ind:(left_ind + search_size), top_ind:(top_ind + search_size)]
        x_ind, y_ind = np.where(search_array == search_array.max())
        x_ind = x_ind[0] + left_ind
        y_ind = y_ind[0] + top_ind
        self.points.append(np.array([x_ind, y_ind]))
        self.points_index.append(peak_ind)
        return np.array([np.array((x_ind, y_ind))])

    def clear_peaks(self):
        self.points = []
        self.points_index = []

    def remove_last_peak(self):
        if self.points:
            num_points = int(self.points[-1].size / 2)  # each peak is x, y so length is twice as number of peaks
            self.points.pop(-1)
            self.points_index.pop(-1)
            return num_points

    def create_cake_geometry(self):
        self.cake_geometry = AzimuthalIntegrator(splineFile=self.distortion_spline_filename)

        pyFAI_parameter = self.pattern_geometry.getPyFAI()
        pyFAI_parameter['wavelength'] = self.pattern_geometry.wavelength

        self.cake_geometry.setPyFAI(dist=pyFAI_parameter['dist'],
                                    poni1=pyFAI_parameter['poni1'],
                                    poni2=pyFAI_parameter['poni2'],
                                    rot1=pyFAI_parameter['rot1'],
                                    rot2=pyFAI_parameter['rot2'],
                                    rot3=pyFAI_parameter['rot3'])

        self.cake_geometry.detector = self.detector
        self.cake_geometry.wavelength = pyFAI_parameter['wavelength']

    def setup_peak_search_algorithm(self, algorithm, mask=None):
        """
        Initializes the peak search algorithm on the current image
        :param algorithm:
            peak search algorithm used. Possible algorithms are 'Massif' and 'Blob'
        :param mask:
            if a mask is used during the process this is provided here as a 2d array for the image.
        """

        if algorithm == 'Massif':
            self.peak_search_algorithm = Massif(self.img_model.img_data)
        elif algorithm == 'Blob':
            if mask is not None:
                self.peak_search_algorithm = BlobDetection(self.img_model.img_data * mask)
            else:
                self.peak_search_algorithm = BlobDetection(self.img_model.img_data)
            self.peak_search_algorithm.process()
        else:
            return

    def search_peaks_on_ring(self, ring_index, delta_tth=0.1, min_mean_factor=1,
                             upper_limit=55000, mask=None):
        """
        This function is searching for peaks on an expected ring. It needs an initial calibration
        before. Then it will search for the ring within some delta_tth and other parameters to get
        peaks from the calibrant.

        :param ring_index: the index of the ring for the search
        :param delta_tth: search space around the expected position in two theta
        :param min_mean_factor: a factor determining the minimum peak intensity to be picked up. it is based
                                on the mean value of the search area defined by delta_tth. Pick a large value
                                for larger minimum value and lower for lower minimum value. Therefore, a smaller
                                number is more prone to picking up noise. typical values like between 1 and 3.
        :param upper_limit: maximum intensity for the peaks to be picked
        :param mask: in case the image has to be masked from certain areas, it need to be given here. Default is None.
                     The mask should be given as an 2d array with the same dimensions as the image, where 1 denotes a
                     masked pixel and all others should be 0.
        """
        self.reset_supersampling()
        if not self.is_calibrated:
            return

        # transform delta from degree into radians
        delta_tth = delta_tth / 180.0 * np.pi

        # get appropriate two theta value for the ring number
        tth_calibrant_list = self.calibrant.get_2th()
        if ring_index >= len(tth_calibrant_list):
            raise NotEnoughSpacingsInCalibrant()
        tth_calibrant = np.float(tth_calibrant_list[ring_index])

        # get the calculated two theta values for the whole image
        tth_array = self.pattern_geometry.twoThetaArray(self.img_model.img_data.shape)

        # create mask based on two_theta position
        ring_mask = abs(tth_array - tth_calibrant) <= delta_tth

        if mask is not None:
            mask = np.logical_and(ring_mask, np.logical_not(mask))
        else:
            mask = ring_mask

        # calculate the mean and standard deviation of this area
        sub_data = np.array(self.img_model.img_data.ravel()[np.where(mask.ravel())], dtype=np.float64)
        sub_data[np.where(sub_data > upper_limit)] = np.NaN
        mean = np.nanmean(sub_data)
        std = np.nanstd(sub_data)

        # set the threshold into the mask (don't detect very low intensity peaks)
        threshold = min_mean_factor * mean + std
        mask2 = np.logical_and(self.img_model.img_data > threshold, mask)
        mask2[np.where(self.img_model.img_data > upper_limit)] = False
        size2 = mask2.sum(dtype=int)

        keep = int(np.ceil(np.sqrt(size2)))
        try:
            sys.stdout = DummyStdOut
            res = self.peak_search_algorithm.peaks_from_area(mask2, Imin=mean - std, keep=keep)
            sys.stdout = sys.__stdout__
        except IndexError:
            res = []

        # Store the result
        if len(res):
            self.points.append(np.array(res))
            self.points_index.append(ring_index)

        self.set_supersampling()
        self.pattern_geometry.reset()

    def set_calibrant(self, filename):
        self.calibrant = Calibrant()
        self.calibrant.load_file(filename)
        self.pattern_geometry.calibrant = self.calibrant

    def set_start_values(self, start_values):
        self.start_values = start_values
        self.polarization_factor = start_values['polarization_factor']

    def set_pixel_size(self, pixel_size):
        """
        :param pixel_size: tuple with pixel_width and pixel height as element
        """
        self.orig_pixel1 = pixel_size[0]
        self.orig_pixel2 = pixel_size[1]

        self.detector.pixel1 = self.orig_pixel1
        self.detector.pixel2 = self.orig_pixel2
        self.set_supersampling()

    def set_fixed_values(self, fixed_values):
        """
        Sets the fixed and not fitted values for the geometry refinement
        :param fixed_values: a dictionary with the fixed parameters as key and their corresponding fixed value, possible
                             keys: 'dist', 'rot1', 'rot2', 'rot3', 'poni1', 'poni2'

        """
        self.fixed_values = fixed_values

    def calibrate(self):
        self.reset_supersampling()
        self.pattern_geometry = GeometryRefinement(self.create_point_array(self.points, self.points_index),
                                                   dist=self.start_values['dist'],
                                                   wavelength=self.start_values['wavelength'],
                                                   detector=self.detector,
                                                   calibrant=self.calibrant,
                                                   splineFile=self.distortion_spline_filename)

        self.refine()
        self.create_cake_geometry()
        self.is_calibrated = True

        self.calibration_name = 'current'
        self.set_supersampling()
        # reset the integrator (not the geometric parameters)
        self.pattern_geometry.reset()

    def refine(self):
        self.reset_supersampling()
        self.pattern_geometry.data = self.create_point_array(self.points, self.points_index)

        fix = ['wavelength']
        if self.fit_wavelength:
            fix = []

        for key, value in self.fixed_values.items():
            fix.append(key)
            setattr(self.pattern_geometry, key, value)

        self.pattern_geometry.refine2(fix=fix)
        if self.fit_wavelength:
            self.pattern_geometry.refine2_wavelength(fix=fix)

        self.create_cake_geometry()
        self.set_supersampling()
        # reset the integrator (not the geometric parameters)
        self.pattern_geometry.reset()

    def _check_detector_and_image_shape(self):
        if self.detector.shape is not None:
            if self.detector.shape != self.img_model.img_data.shape:
                self.reset_detector()
                self.detector_reset.emit()

    def _prepare_integration_mask(self, mask):
        if mask is None:
            return self.detector.mask
        else:
            if self.detector.mask is None:
                return mask
            else:
                if mask.shape == self.detector.mask.shape:
                    return np.logical_or(self.detector.mask, mask)

    def _prepare_integration_super_sampling(self, mask):
        if self.supersampling_factor > 1:
            img_data = supersample_image(self.img_model.img_data, self.supersampling_factor)
            if mask is not None:
                mask = supersample_image(mask, self.supersampling_factor)
        else:
            img_data = self.img_model.img_data
        return img_data, mask

    def integrate_1d(self, num_points=None, mask=None, polarization_factor=None, filename=None,
                     unit='2th_deg', method='csr', azi_range=None):
        if np.sum(mask) == self.img_model.img_data.shape[0] * self.img_model.img_data.shape[1]:
            # do not perform integration if the image is completely masked...
            return self.tth, self.int

        if self.pattern_geometry_img_shape != self.img_model.img_data.shape:
            # if cake geometry was used on differently shaped image before the azimuthal integrator needs to be reset
            self.pattern_geometry.reset()
            self.pattern_geometry_img_shape = self.img_model.img_data.shape

        if polarization_factor is None:
            polarization_factor = self.polarization_factor

        self._check_detector_and_image_shape()
        mask = self._prepare_integration_mask(mask)
        img_data, mask = self._prepare_integration_super_sampling(mask)

        if num_points is None:
            num_points = self.calculate_number_of_pattern_points(img_data.shape, 2)

        self.num_points = num_points

        t1 = time.time()

        if unit == 'd_A':
            try:
                self.tth, self.int = self.pattern_geometry.integrate1d(img_data, num_points,
                                                                       method=method,
                                                                       unit='2th_deg',
                                                                       azimuth_range=azi_range,
                                                                       mask=mask,
                                                                       polarization_factor=polarization_factor,
                                                                       correctSolidAngle=self.correct_solid_angle,
                                                                       filename=filename)
            except NameError:
                self.tth, self.int = self.pattern_geometry.integrate1d(img_data, num_points,
                                                                       method='csr',
                                                                       unit='2th_deg',
                                                                       azimuth_range=azi_range,
                                                                       mask=mask,
                                                                       polarization_factor=polarization_factor,
                                                                       correctSolidAngle=self.correct_solid_angle,
                                                                       filename=filename)
            self.tth = self.pattern_geometry.wavelength / (2 * np.sin(self.tth / 360 * np.pi)) * 1e10
            self.int = self.int
        else:
            try:
                self.tth, self.int = self.pattern_geometry.integrate1d(img_data, num_points,
                                                                       method=method,
                                                                       unit=unit,
                                                                       azimuth_range=azi_range,
                                                                       mask=mask,
                                                                       polarization_factor=polarization_factor,
                                                                       correctSolidAngle=self.correct_solid_angle,
                                                                       filename=filename)
            except NameError:
                self.tth, self.int = self.pattern_geometry.integrate1d(img_data, num_points,
                                                                       method='csr',
                                                                       unit=unit,
                                                                       azimuth_range=azi_range,
                                                                       mask=mask,
                                                                       polarization_factor=polarization_factor,
                                                                       correctSolidAngle=self.correct_solid_angle,
                                                                       filename=filename)
        logger.info('1d integration of {0}: {1}s.'.format(os.path.basename(self.img_model.filename), time.time() - t1))

<<<<<<< HEAD
        # following commented lines breaks batch integration
        #ind = np.where((self.int > 0) & (~np.isnan(self.int)))
        #self.tth = self.tth[ind]
        #self.int = self.int[ind]
=======
        ind = np.where((self.int != 0) & (~np.isnan(self.int)))
        self.tth = self.tth[ind]
        self.int = self.int[ind]
>>>>>>> 6486dd93
        return self.tth, self.int

    def integrate_2d(self, mask=None, polarization_factor=None, unit='2th_deg', method='csr',
                     rad_points=None, azimuth_points=360,
                     azimuth_range=None):
        if polarization_factor is None:
            polarization_factor = self.polarization_factor

        if self.cake_geometry_img_shape != self.img_model.img_data.shape:
            # if cake geometry was used on differently shaped image before the azimuthal integrator needs to be reset
            self.cake_geometry.reset()
            self.cake_geometry_img_shape = self.img_model.img_data.shape

        self._check_detector_and_image_shape()
        mask = self._prepare_integration_mask(mask)
        img_data, mask = self._prepare_integration_super_sampling(mask)

        if rad_points is None:
            rad_points = self.calculate_number_of_pattern_points(img_data.shape, 2)
        self.num_points = rad_points

        t1 = time.time()

        res = self.cake_geometry.integrate2d(img_data, rad_points, azimuth_points,
                                             azimuth_range=azimuth_range,
                                             method=method,
                                             mask=mask,
                                             unit=unit,
                                             polarization_factor=polarization_factor,
                                             correctSolidAngle=self.correct_solid_angle)
        logger.info('2d integration of {0}: {1}s.'.format(os.path.basename(self.img_model.filename), time.time() - t1))
        self.cake_img = res[0]
        self.cake_tth = res[1]
        self.cake_azi = res[2]
        return self.cake_img

    def cake_integral(self, tth, bins=1):
        """
        calculates a histogram of the cake in tth direction, thus the result will be pixel vs intensity
        :param tth: tth value in A^-1
        :param bins: number of bins for summing
        :return: cake_azimuth_pixel, intensity
        """
        tth_partial_index = get_partial_index(self.cake_tth, tth)
        tth_center = tth_partial_index + 0.5
        left = tth_center - 0.5 * bins
        right = tth_center + 0.5 * bins

        y1 = abs(np.ceil(left) - left) * self.cake_img[:, int(np.floor(left))]
        y2 = np.sum(self.cake_img[:, int(np.ceil(left)): int(np.floor(right))], axis=1)
        y3 = (right - np.floor(right)) * self.cake_img[:, int(np.floor(right))]

        x = np.array(range(len(self.cake_azi))) + 0.5
        y = (y1 + y2 + y3) / bins
        return x, y

    def create_point_array(self, points, points_ind):
        res = []
        for i, point_list in enumerate(points):
            if point_list.shape == (2,):
                res.append([point_list[0], point_list[1], points_ind[i]])
            else:
                for point in point_list:
                    res.append([point[0], point[1], points_ind[i]])
        return np.array(res)

    def get_point_array(self):
        return self.create_point_array(self.points, self.points_index)

    def get_calibration_parameter(self):
        pyFAI_parameter = self.pattern_geometry.getPyFAI()
        pyFAI_parameter['polarization_factor'] = self.polarization_factor
        try:
            fit2d_parameter = self.pattern_geometry.getFit2D()
            fit2d_parameter['polarization_factor'] = self.polarization_factor
        except TypeError:
            fit2d_parameter = None

        pyFAI_parameter['wavelength'] = self.pattern_geometry.wavelength
        if fit2d_parameter:
            fit2d_parameter['wavelength'] = self.pattern_geometry.wavelength

        return pyFAI_parameter, fit2d_parameter

    def calculate_number_of_pattern_points(self, img_shape, max_dist_factor=1.5):
        # calculates the number of points for an integrated pattern, based on the distance of the beam center to the the
        # image corners. Maximum value is determined by the shape of the image.
        fit2d_parameter = self.pattern_geometry.getFit2D()
        center_x = fit2d_parameter['centerX']
        center_y = fit2d_parameter['centerY']
        width, height = img_shape

        if width > center_x > 0:
            side1 = np.max([abs(width - center_x), center_x])
        else:
            side1 = width

        if center_y < height and center_y > 0:
            side2 = np.max([abs(height - center_y), center_y])
        else:
            side2 = height
        max_dist = np.sqrt(side1 ** 2 + side2 ** 2)
        return int(max_dist * max_dist_factor)

    def load(self, filename):
        """
        Loads a calibration file and and sets all the calibration parameter.
        :param filename: filename for a *.poni calibration file
        """
        self.pattern_geometry = GeometryRefinement(wavelength=0.3344e-10, detector=self.detector,
                                                   poni1=0, poni2=0)  # default params are necessary, otherwise fails...
        self.pattern_geometry.load(filename)
        self.orig_pixel1 = self.pattern_geometry.pixel1
        self.orig_pixel2 = self.pattern_geometry.pixel2

        if self.pattern_geometry.pixel1 == self.detector.pixel1 and \
                self.pattern_geometry.pixel2 == self.detector.pixel2:
            self.pattern_geometry.detector = self.detector  # necessary since loading a poni file will reset the detector
        else:
            self.reset_detector()

        self.calibration_name = get_base_name(filename)
        self.filename = filename
        self.is_calibrated = True
        self.create_cake_geometry()
        self.set_supersampling()

    def save(self, filename):
        """
        Saves the current calibration parameters into a a text file. Default extension is
        *.poni
        """
        self.cake_geometry.save(filename)
        self.calibration_name = get_base_name(filename)
        self.filename = filename

    def load_detector(self, name):
        self.detector_mode = DetectorModes.PREDEFINED
        names, classes = get_available_detectors()
        detector_ind = names.index(name)

        self._load_detector(classes[detector_ind]())

    def load_detector_from_file(self, filename):
        self.detector_mode = DetectorModes.NEXUS
        self._load_detector(NexusDetector(filename))

    def _load_detector(self, detector):
        """ Loads a pyFAI detector
        :param detector: an instance of pyFAI Detector
        """
        self.detector = detector
        self.detector.calc_mask()
        self.orig_pixel1 = self.detector.pixel1
        self.orig_pixel2 = self.detector.pixel2

        self.pattern_geometry.detector = self.detector

        if self.cake_geometry:
            self.cake_geometry.detector = self.detector

        self.set_supersampling()
        self._original_detector = None

    def reset_detector(self):
        self.detector_mode = DetectorModes.CUSTOM
        self.detector = Detector(pixel1=self.orig_pixel1, pixel2=self.orig_pixel2)
        self.pattern_geometry.detector = self.detector
        if self.cake_geometry:
            self.cake_geometry.detector = self.detector
        self.set_supersampling()

    def create_file_header(self):
        try:
            # pyFAI version 0.12.0
            return self.pattern_geometry.makeHeaders(polarization_factor=self.polarization_factor)
        except AttributeError:
            # pyFAI after version 0.12.0
            from pyFAI.io import DefaultAiWriter
            return DefaultAiWriter(None, self.pattern_geometry).make_headers()

    def set_fit2d(self, fit2d_parameter):
        """
        Reads in a dictionary with fit2d parameters where the fields of the dictionary are:
        'directDist', 'centerX', 'centerY', 'tilt', 'tiltPlanRotation', 'pixelX', pixelY',
        'polarization_factor', 'wavelength'
        """
        self.pattern_geometry.setFit2D(directDist=fit2d_parameter['directDist'],
                                       centerX=fit2d_parameter['centerX'],
                                       centerY=fit2d_parameter['centerY'],
                                       tilt=fit2d_parameter['tilt'],
                                       tiltPlanRotation=fit2d_parameter['tiltPlanRotation'],
                                       pixelX=fit2d_parameter['pixelX'],
                                       pixelY=fit2d_parameter['pixelY'])
        # the detector pixel1 and pixel2 values are updated by setPyFAI
        self.orig_pixel1 = self.detector.pixel1
        self.orig_pixel2 = self.detector.pixel2

        self.pattern_geometry.wavelength = fit2d_parameter['wavelength']
        self.create_cake_geometry()
        self.polarization_factor = fit2d_parameter['polarization_factor']
        self.orig_pixel1 = fit2d_parameter['pixelX'] * 1e-6
        self.orig_pixel2 = fit2d_parameter['pixelY'] * 1e-6
        self.is_calibrated = True
        self.set_supersampling()

    def set_pyFAI(self, pyFAI_parameter):
        """
        Reads in a dictionary with pyFAI parameters where the fields of dictionary are:
        'dist', 'poni1', 'poni2', 'rot1', 'rot2', 'rot3', 'pixel1', 'pixel2', 'wavelength',
        'polarization_factor'
        """
        self.pattern_geometry.setPyFAI(dist=pyFAI_parameter['dist'],
                                       poni1=pyFAI_parameter['poni1'],
                                       poni2=pyFAI_parameter['poni2'],
                                       rot1=pyFAI_parameter['rot1'],
                                       rot2=pyFAI_parameter['rot2'],
                                       rot3=pyFAI_parameter['rot3'],
                                       pixel1=pyFAI_parameter['pixel1'],
                                       pixel2=pyFAI_parameter['pixel2'])
        self.detector.pixel1 = pyFAI_parameter['pixel1']
        self.detector.pixel2 = pyFAI_parameter['pixel2']
        self.orig_pixel1 = self.detector.pixel1
        self.orig_pixel2 = self.detector.pixel2
        self.pattern_geometry.wavelength = pyFAI_parameter['wavelength']
        self.create_cake_geometry()
        self.polarization_factor = pyFAI_parameter['polarization_factor']
        self.is_calibrated = True
        self.set_supersampling()

    def load_distortion(self, spline_filename):
        self.distortion_spline_filename = spline_filename
        self.pattern_geometry.set_splineFile(spline_filename)
        if self.cake_geometry:
            self.cake_geometry.set_splineFile(spline_filename)

    def reset_distortion_correction(self):
        self.distortion_spline_filename = None
        self.detector.set_splineFile(None)
        self.pattern_geometry.set_splineFile(None)
        if self.cake_geometry:
            self.cake_geometry.set_splineFile(None)

    def set_supersampling(self, factor=None):
        """
        Sets the supersampling to a specific factor. Whereby the factor determines in how many artificial pixel the
        original pixel is split. (factor^2)

        factor  n_pixel
        1       1
        2       4
        3       9
        4       16
        """
        if factor is None:
            factor = self.supersampling_factor

        self.detector.pixel1 = self.orig_pixel1 / float(factor)
        self.detector.pixel2 = self.orig_pixel2 / float(factor)
        self.pattern_geometry.pixel1 = self.orig_pixel1 / float(factor)
        self.pattern_geometry.pixel2 = self.orig_pixel2 / float(factor)

        if factor != self.supersampling_factor:
            self.pattern_geometry.reset()
            self.supersampling_factor = factor

    def reset_supersampling(self):
        self.pattern_geometry.pixel1 = self.orig_pixel1
        self.pattern_geometry.pixel2 = self.orig_pixel2
        self.detector.pixel1 = self.orig_pixel1
        self.detector.pixel2 = self.orig_pixel2

    def get_two_theta_img(self, x, y):
        """
        Gives the two_theta value for the x,y coordinates on the image. Be aware that this function will be incorrect
        for pixel indices, since it does not correct for center of the pixel.
        :param  x: x-coordinate in pixel on the image
        :type   x: ndarray
        :param  y: y-coordinate in pixel on the image
        :type   y: ndarray

        :return  : two theta in radians
        """
        x *= self.supersampling_factor
        y *= self.supersampling_factor

        return self.pattern_geometry.tth(x - 0.5, y - 0.5)[0]  # deletes 0.5 because tth function uses pixel indices

    def get_azi_img(self, x, y):
        """
        Gives chi for position on image.
        :param  x: x-coordinate in pixel on the image
        :type   x: ndarray
        :param  y: y-coordinate in pixel on the image
        :type   y: ndarray

        :return  : azimuth in radians
        """
        x *= self.supersampling_factor
        y *= self.supersampling_factor
        return self.pattern_geometry.chi(x - 0.5, y - 0.5)[0]

    def get_two_theta_array(self):
        return self.pattern_geometry.twoThetaArray(self.img_model.img_data.shape)[::self.supersampling_factor,
               ::self.supersampling_factor]

    def get_pixel_ind(self, tth, azi):
        """
        Calculates pixel index for a specfic two theta and azimutal value.
        :param tth:
            two theta in radians
        :param azi:
            azimuth in radians
        :return:
            tuple of index 1 and 2
        """

        tth_ind = find_contours(self.pattern_geometry.ttha, tth)
        if len(tth_ind) == 0:
            return []
        tth_ind = np.vstack(tth_ind)
        azi_values = self.pattern_geometry.chi(tth_ind[:, 0], tth_ind[:, 1])
        min_index = np.argmin(np.abs(azi_values - azi))
        return tth_ind[min_index, 0], tth_ind[min_index, 1]

    @property
    def wavelength(self):
        return self.pattern_geometry.wavelength

    ##########################
    ## Detector rotation stuff
    def swap_detector_shape(self):
        self._swap_detector_shape()
        self._swap_pixel_size()
        self._swap_detector_module_size()

    def rotate_detector_m90(self):
        """
        Rotates the detector stuff by m90 degree. This includes swapping of shape, pixel size and module sizes, as well
        as dx and dy
        """
        self._save_original_detector_definition()

        self.swap_detector_shape()
        self._reset_detector_mask()
        self._transform_pixel_corners(rotate_matrix_m90)

    def rotate_detector_p90(self):
        """
        """
        self._save_original_detector_definition()

        self.swap_detector_shape()
        self._reset_detector_mask()
        self._transform_pixel_corners(rotate_matrix_p90)

    def flip_detector_horizontally(self):
        self._save_original_detector_definition()
        self._transform_pixel_corners(np.fliplr)

    def flip_detector_vertically(self):
        self._save_original_detector_definition()
        self._transform_pixel_corners(np.flipud)

    def reset_transformations(self):
        """Restores the detector to it's original state"""
        if self._original_detector is None:  # no transformations done so far
            return

        self.detector = deepcopy(self._original_detector)
        self.orig_pixel1, self.orig_pixel2 = self.detector.pixel1, self.detector.pixel2
        self.pattern_geometry.detector = self.detector
        if self.cake_geometry is not None:
            self.cake_geometry.detector = self.detector
        self.set_supersampling()
        self._original_detector = None

    def load_transformations_string_list(self, transformations):
        """ Transforms the detector parameters (shape, pixel size and distortion correction) based on a
        list of transformation actions.
        :param transformations: list of transformations specified as strings, values are "flipud", "fliplr",
                                "rotate_matrix_m90", "rotate_matrix_p90
        """
        for transformation in transformations:
            if transformation == "flipud":
                self.flip_detector_vertically()
            elif transformation == "fliplr":
                self.flip_detector_horizontally()
            elif transformation == "rotate_matrix_m90":
                self.rotate_detector_m90()
            elif transformation == "rotate_matrix_p90":
                self.rotate_detector_p90()

    def _save_original_detector_definition(self):
        """
        Saves the state of the detector to _original_detector if not done yet. Used for restoration upon resetting
        the transfromations.
        """
        if self._original_detector is None:
            self._original_detector = deepcopy(self.detector)
            self._original_detector.pixel1 = self.orig_pixel1
            self._original_detector.pixel2 = self.orig_pixel2
            self._mask = False

    def _transform_pixel_corners(self, transform_function):
        """
        :param transform_function: function pointer which will affect the dx, dy and pixel corners of the detector
        """
        if self.detector._dx is not None:
            old_dx, old_dy = self.detector._dx, self.detector._dy
            self.detector.set_dx(transform_function(old_dx))
            self.detector.set_dy(transform_function(old_dy))

        if self.detector._pixel_corners is not None:
            self.detector._pixel_corners = transform_function(self.detector._pixel_corners)

    def _swap_pixel_size(self):
        """swaps the pixel sizes"""
        self.orig_pixel1, self.orig_pixel2 = self.orig_pixel2, self.orig_pixel1
        self.set_supersampling()

    def _swap_detector_shape(self):
        """Swaps the detector shape and max_shape values"""
        if self.detector.shape is not None:
            self.detector.shape = (self.detector.shape[1], self.detector.shape[0])
        if self.detector.max_shape is not None:
            self.detector.max_shape = (self.detector.max_shape[1], self.detector.max_shape[0])

    def _swap_detector_module_size(self):
        """swaps the module size and gap sizes for e.g. Pilatus Detectors"""
        if hasattr(self.detector, 'module_size'):
            self.detector.module_size = (self.detector.module_size[1], self.detector.module_size[0])
        if hasattr(self.detector, 'MODULE_GAP'):
            self.detector.MODULE_GAP = (self.detector.MODULE_GAP[1], self.detector.MODULE_GAP[0])

    def _reset_detector_mask(self):
        """resets and recalculates the mask. Transforamtions to shape and module size have to be performed before."""
        self.detector._mask = False


class DetectorModes(Enum):
    CUSTOM = 1
    NEXUS = 2
    PREDEFINED = 3


class NotEnoughSpacingsInCalibrant(Exception):
    pass


class DetectorShapeError(Exception):
    pass


class DummyStdOut(object):
    @classmethod
    def write(cls, *args, **kwargs):
        pass


def get_available_detectors():
    detector_classes = set()
    detector_names = []

    for key, item in ALL_DETECTORS.items():
        detector_classes.add(item)

    for detector in detector_classes:
        if len(detector.aliases) > 0:
            detector_names.append(detector.aliases[0])
        else:
            detector_names.append(detector().__class__.__name__)

    sorted_indices = sorted(range(len(detector_names)), key=detector_names.__getitem__)

    detector_names_sorted = [detector_names[i] for i in sorted_indices]
    detector_classes_sorted = [list(detector_classes)[i] for i in sorted_indices]

    base_class_index = detector_names_sorted.index('Detector')
    del detector_names_sorted[base_class_index]
    del detector_classes_sorted[base_class_index]

    return detector_names_sorted, detector_classes_sorted<|MERGE_RESOLUTION|>--- conflicted
+++ resolved
@@ -423,16 +423,9 @@
                                                                        filename=filename)
         logger.info('1d integration of {0}: {1}s.'.format(os.path.basename(self.img_model.filename), time.time() - t1))
 
-<<<<<<< HEAD
-        # following commented lines breaks batch integration
-        #ind = np.where((self.int > 0) & (~np.isnan(self.int)))
-        #self.tth = self.tth[ind]
-        #self.int = self.int[ind]
-=======
         ind = np.where((self.int != 0) & (~np.isnan(self.int)))
         self.tth = self.tth[ind]
         self.int = self.int[ind]
->>>>>>> 6486dd93
         return self.tth, self.int
 
     def integrate_2d(self, mask=None, polarization_factor=None, unit='2th_deg', method='csr',
