--- conflicted
+++ resolved
@@ -233,22 +233,12 @@
             wavelength = start_values['wavelength']
 
         self.model.calibration_model.calibrant.setWavelength_change2th(wavelength)
-<<<<<<< HEAD
-        self.widget.spectrum_widget.plot_vertical_lines(
-            np.array(self.model.calibration_model.calibrant.get_2th()) / np.pi * 180,
-            name=self._calibrants_file_names_list[current_index])
-=======
->>>>>>> 4fdda0d8
         try:
             integration_unit = self.model.current_configuration.integration_unit
         except:
             integration_unit = '2th_deg'
 
-<<<<<<< HEAD
-        self.widget.spectrum_widget.plot_vertical_lines(self.convert_x_value(np.array(
-=======
         self.widget.pattern_widget.plot_vertical_lines(self.convert_x_value(np.array(
->>>>>>> 4fdda0d8
             self.model.calibration_model.calibrant.get_2th()) / np.pi * 180, '2th_deg',
             integration_unit, wavelength), name=self._calibrants_file_names_list[current_index])
 
@@ -526,26 +516,12 @@
         self.widget.cake_widget.plot_image(self.model.cake_data, False)
         self.widget.cake_widget.auto_range()
 
-<<<<<<< HEAD
-        self.widget.spectrum_widget.plot_data(*self.model.pattern.data)
-        self.widget.spectrum_widget.plot_vertical_lines(self.convert_x_value(np.array(
-=======
         self.widget.pattern_widget.plot_data(*self.model.pattern.data)
         self.widget.pattern_widget.plot_vertical_lines(self.convert_x_value(np.array(
->>>>>>> 4fdda0d8
             self.model.calibration_model.calibrant.get_2th()) / np.pi * 180, '2th_deg',
             self.model.current_configuration.integration_unit, None))
 
         if self.model.current_configuration.integration_unit == '2th_deg':
-<<<<<<< HEAD
-            self.widget.spectrum_widget.spectrum_plot.setLabel('bottom', u'2θ', '°')
-        elif self.model.current_configuration.integration_unit == 'q_A^-1':
-            self.widget.spectrum_widget.spectrum_plot.setLabel('bottom', 'Q', 'A<sup>-1</sup>')
-        elif self.model.current_configuration.integration_unit == 'd_A':
-            self.widget.spectrum_widget.spectrum_plot.setLabel('bottom', 'd', 'A')
-
-        self.widget.spectrum_widget.view_box.autoRange()
-=======
             self.widget.pattern_widget.pattern_plot.setLabel('bottom', u'2θ', '°')
         elif self.model.current_configuration.integration_unit == 'q_A^-1':
             self.widget.pattern_widget.pattern_plot.setLabel('bottom', 'Q', 'A<sup>-1</sup>')
@@ -553,7 +529,6 @@
             self.widget.pattern_widget.pattern_plot.setLabel('bottom', 'd', 'A')
 
         self.widget.pattern_widget.view_box.autoRange()
->>>>>>> 4fdda0d8
         if self.widget.tab_widget.currentIndex() == 0:
             self.widget.tab_widget.setCurrentIndex(1)
 
