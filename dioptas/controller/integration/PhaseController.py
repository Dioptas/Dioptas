--- conflicted
+++ resolved
@@ -176,10 +176,7 @@
     def phase_added(self):
         self.model.phase_model.get_lines_d(-1)
         color = self.add_phase_plot()
-<<<<<<< HEAD
-=======
-
->>>>>>> b4167c2e
+
         self.phase_widget.add_phase(self.model.phase_model.phases[-1].name, '#%02x%02x%02x' %
                                     (int(color[0]), int(color[1]), int(color[2])))
 
