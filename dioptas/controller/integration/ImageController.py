--- conflicted
+++ resolved
@@ -141,25 +141,13 @@
         """
         Creates all the connections of the GUI elements.
         """
-<<<<<<< HEAD
         self.connect_click_function(self.widget.img_step_file.next_btn, self.load_next_img)
         self.connect_click_function(self.widget.img_step_file.previous_btn, self.load_previous_img)
         self.connect_click_function(self.widget.load_img_btn, self.load_file)
-=======
-
-        ###
-        # File Connections and browsing
-        self.widget.next_img_btn.clicked.connect(self.load_next_img)
-        self.widget.prev_img_btn.clicked.connect(self.load_previous_img)
-        self.widget.load_img_btn.clicked.connect(self.load_file)
->>>>>>> f5ee93a4
         self.widget.img_filename_txt.editingFinished.connect(self.filename_txt_changed)
         self.widget.img_directory_txt.editingFinished.connect(self.directory_txt_changed)
         self.widget.img_directory_btn.clicked.connect(self.img_directory_btn_click)
 
-        self.widget.file_info_btn.clicked.connect(self.show_file_info)
-
-<<<<<<< HEAD
         self.connect_click_function(self.widget.img_step_series.next_btn, self.load_next_series_img)
         self.connect_click_function(self.widget.img_step_series.previous_btn, self.load_prev_series_img)
         self.widget.img_step_series.pos_txt.editingFinished.connect(self.load_series_img)
@@ -169,16 +157,11 @@
         self.connect_click_function(self.widget.img_step_file.browse_by_name_rb, self.set_iteration_mode_number)
         self.connect_click_function(self.widget.img_step_file.browse_by_time_rb, self.set_iteration_mode_time)
         self.connect_click_function(self.widget.mask_transparent_cb, self.update_mask_transparency)
-=======
-        self.widget.img_browse_by_name_rb.clicked.connect(self.set_iteration_mode_number)
-        self.widget.img_browse_by_time_rb.clicked.connect(self.set_iteration_mode_time)
-        self.widget.mask_transparent_cb.clicked.connect(self.update_mask_transparency)
 
         ###
         # Image widget image specific controls
         self.widget.img_roi_btn.clicked.connect(self.click_roi_btn)
         self.widget.img_mask_btn.clicked.connect(self.change_mask_mode)
->>>>>>> f5ee93a4
 
         ###
         # Image Widget cake specific controls
@@ -481,15 +464,11 @@
             self.model.working_directories['image'] = directory
             self.widget.img_directory_txt.setText(directory)
 
-<<<<<<< HEAD
     def update_img(self, reset_img_levels=None):
         self.widget.img_step_series.setVisible(self.model.img_model.series_max > 1)
         self.widget.img_step_series.pos_validator.setTop(self.model.img_model.series_max)
         self.widget.img_step_series.pos_txt.setText(str(self.model.img_model.series_pos))
 
-=======
-    def update_img_info(self):
->>>>>>> f5ee93a4
         self.widget.img_filename_txt.setText(os.path.basename(self.model.img_model.filename))
         self.widget.img_directory_txt.setText(os.path.dirname(self.model.img_model.filename))
         self.widget.file_info_widget.text_lbl.setText(self.model.img_model.file_info)
