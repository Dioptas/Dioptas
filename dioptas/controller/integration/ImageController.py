# -*- coding: utf8 -*-
# Dioptas - GUI program for fast processing of 2D X-ray data
# Copyright (C) 2015  Clemens Prescher (clemens.prescher@gmail.com)
# Institute for Geology and Mineralogy, University of Cologne
#
# This program is free software: you can redistribute it and/or modify
# it under the terms of the GNU General Public License as published by
# the Free Software Foundation, either version 3 of the License, or
# (at your option) any later version.
#
# This program is distributed in the hope that it will be useful,
# but WITHOUT ANY WARRANTY; without even the implied warranty of
# MERCHANTABILITY or FITNESS FOR A PARTICULAR PURPOSE.  See the
# GNU General Public License for more details.
#
# You should have received a copy of the GNU General Public License
# along with this program.  If not, see <http://www.gnu.org/licenses/>.


import os
import time

import numpy as np
from PIL import Image
from qtpy import QtWidgets, QtCore

from ...widgets.UtilityWidgets import open_file_dialog, open_files_dialog, save_file_dialog
from ...model.util.ImgCorrection import CbnCorrection, ObliqueAngleDetectorAbsorptionCorrection
# imports for type hinting in PyCharm -- DO NOT DELETE
from ...widgets.integration import IntegrationWidget
from ...model.DioptasModel import DioptasModel
from ...model.util.HelperModule import get_partial_index, get_partial_value

from .EpicsController import EpicsController

class ImageController(object):
    """
    The IntegrationImageController manages the Image actions in the Integration Window. It connects the file actions, as
    well as interaction with the image_view.
    """

    def __init__(self, working_dir, widget, dioptas_model):
        """
        :param working_dir: dictionary of working directories
        :param widget: Reference to IntegrationView
        :param dioptas_model: Reference to DioptasModel object

        :type widget: IntegrationWidget
        :type dioptas_model: DioptasModel
        """
        self.working_dir = working_dir
        self.widget = widget
        self.model = dioptas_model

        self.epics_controller = EpicsController(self.widget, self.model)

        self.img_mode = 'Image'
        self.img_docked = True
        self.roi_active = False

        self.clicked_tth = None
        self.clicked_azi = None

        self.initialize()
        self.create_signals()
        self.create_mouse_behavior()

    def initialize(self):
        self.update_img(True)
        self.plot_img()
        self.plot_mask()
        self.widget.img_widget.auto_range()

    def plot_img(self, auto_scale=None):
        """
        Plots the current image loaded in self.img_data.
        :param auto_scale:
            Determines if intensities shouldk be auto-scaled. If value is None it will use the parameter saved in the
            Object (self._auto_scale)
        """
        if auto_scale is None:
            auto_scale = self.widget.img_autoscale_btn.isChecked()

        self.widget.img_widget.plot_image(self.model.img_model.raw_img_data, False)

        if auto_scale:
            self.widget.img_widget.auto_range()

    def plot_cake(self, auto_scale=None):
        """
        Plots the cake saved in the calibration data
        :param auto_scale:
            Determines if the intensity should be auto-scaled. If value is None it will use the parameter saved in the
            object (self._auto_scale)
        """
        if auto_scale is None:
            auto_scale = self.widget.img_autoscale_btn.isChecked()

        self.widget.img_widget.plot_image(self.model.cake_data)
        if auto_scale:
            self.widget.img_widget.auto_range()

    def plot_mask(self):
        """
        Plots the mask data.
        """
        if self.model.use_mask and self.img_mode == 'Image':
            self.widget.img_widget.plot_mask(self.model.mask_model.get_img())
        else:
            self.widget.img_widget.plot_mask(np.zeros(self.model.mask_model.get_img().shape))

    def update_mask_transparency(self):
        """
        Changes the colormap of the mask according to the transparency option selection in the GUI. Resulting Mask will
        be either transparent or solid.
        """
        self.model.transparent_mask = self.widget.mask_transparent_cb.isChecked()
        if self.model.transparent_mask:
            self.widget.img_widget.set_color([255, 0, 0, 100])
        else:
            self.widget.img_widget.set_color([255, 0, 0, 255])

    def create_signals(self):
        self.model.configuration_selected.connect(self.update_gui)
        self.model.img_changed.connect(self.update_img)

        self.model.img_changed.connect(self.plot_img)
        self.model.img_changed.connect(self.plot_mask)

        """
        Creates all the connections of the GUI elements.
        """
        self.connect_click_function(self.widget.next_img_btn, self.load_next_img)
        self.connect_click_function(self.widget.prev_img_btn, self.load_previous_img)
        self.connect_click_function(self.widget.load_img_btn, self.load_file)
        self.widget.img_filename_txt.editingFinished.connect(self.filename_txt_changed)
        self.widget.img_directory_txt.editingFinished.connect(self.directory_txt_changed)
        self.connect_click_function(self.widget.img_directory_btn, self.img_directory_btn_click)

        self.connect_click_function(self.widget.file_info_btn, self.show_file_info)

        self.connect_click_function(self.widget.map_2D_btn, self.map_2d)  # MAP2D

        self.connect_click_function(self.widget.img_browse_by_name_rb, self.set_iteration_mode_number)
        self.connect_click_function(self.widget.img_browse_by_time_rb, self.set_iteration_mode_time)
        self.connect_click_function(self.widget.mask_transparent_cb, self.update_mask_transparency)

        self.connect_click_function(self.widget.img_roi_btn, self.change_roi_mode)
        self.connect_click_function(self.widget.img_mask_btn, self.change_mask_mode)
        self.connect_click_function(self.widget.img_mode_btn, self.change_view_mode)
        self.connect_click_function(self.widget.img_autoscale_btn, self.img_autoscale_btn_clicked)
        self.connect_click_function(self.widget.img_dock_btn, self.img_dock_btn_clicked)

        self.connect_click_function(self.widget.qa_save_img_btn, self.save_img)
        self.connect_click_function(self.widget.load_calibration_btn, self.load_calibration)
        self.connect_click_function(self.widget.set_wavelnegth_btn, self.set_wavelength)

        self.connect_click_function(self.widget.cbn_groupbox, self.cbn_groupbox_changed)
        self.widget.cbn_diamond_thickness_txt.editingFinished.connect(self.cbn_groupbox_changed)
        self.widget.cbn_seat_thickness_txt.editingFinished.connect(self.cbn_groupbox_changed)
        self.widget.cbn_inner_seat_radius_txt.editingFinished.connect(self.cbn_groupbox_changed)
        self.widget.cbn_outer_seat_radius_txt.editingFinished.connect(self.cbn_groupbox_changed)
        self.widget.cbn_cell_tilt_txt.editingFinished.connect(self.cbn_groupbox_changed)
        self.widget.cbn_tilt_rotation_txt.editingFinished.connect(self.cbn_groupbox_changed)
        self.widget.cbn_center_offset_txt.editingFinished.connect(self.cbn_groupbox_changed)
        self.widget.cbn_center_offset_angle_txt.editingFinished.connect(self.cbn_groupbox_changed)
        self.widget.cbn_anvil_al_txt.editingFinished.connect(self.cbn_groupbox_changed)
        self.widget.cbn_seat_al_txt.editingFinished.connect(self.cbn_groupbox_changed)
        self.connect_click_function(self.widget.cbn_plot_correction_btn, self.cbn_plot_correction_btn_clicked)

        self.connect_click_function(self.widget.oiadac_groupbox, self.oiadac_groupbox_changed)
        self.widget.oiadac_thickness_txt.editingFinished.connect(self.oiadac_groupbox_changed)
        self.widget.oiadac_abs_length_txt.editingFinished.connect(self.oiadac_groupbox_changed)
        self.connect_click_function(self.widget.oiadac_plot_btn, self.oiadac_plot_btn_clicked)

        # self.create_auto_process_signal()
        self.widget.autoprocess_cb.toggled.connect(self.auto_process_cb_click)

    def connect_click_function(self, emitter, function):
        """
        Small helper function for the button-click connection.
        """
        emitter.clicked.connect(function)

    def create_mouse_behavior(self):
        """
        Creates the signal connections of mouse interactions
        """
        self.widget.img_widget.mouse_left_clicked.connect(self.img_mouse_click)
        self.widget.img_widget.mouse_moved.connect(self.show_img_mouse_position)

    def load_file(self, *args, **kwargs):
        filename = kwargs.get('filename', None)
        if filename is None:
            filenames = open_files_dialog(self.widget, "Load image data file(s)",
                                          self.working_dir['image'])
        else:
            filenames = [filename]

        if filenames is not None and len(filenames) is not 0:
            self.working_dir['image'] = os.path.dirname(str(filenames[0]))
            if len(filenames) == 1:
                self.model.img_model.load(str(filenames[0]))
            else:
                if self.widget.img_batch_mode_add_rb.isChecked():
                    self.model.img_model.blockSignals(True)
                    self.model.img_model.load(str(filenames[0]))
                    for ind in range(1, len(filenames)):
                        self.model.img_model.add(filenames[ind])
                    self.model.img_model.blockSignals(False)
                    self.model.img_model.img_changed.emit()
                elif self.widget.img_batch_mode_integrate_rb.isChecked() or \
                        self.widget.img_batch_mode_map_rb.isChecked():
                    self._load_multiple_files(filenames)
            self._check_absorption_correction_shape()

    def _load_multiple_files(self, filenames):
        if not self.model.calibration_model.is_calibrated:
            self.widget.show_error_msg("Can not integrate multiple images without calibration.")
            return

        working_directory = self._get_spectrum_working_directory()
        if working_directory is '':
            return  # abort file processing if no directory was selected

        progress_dialog = self.widget.get_progress_dialog("Integrating multiple files.", "Abort Integration",
                                                          len(filenames))
        self._set_up_multiple_file_integration()

        if self.widget.img_batch_mode_map_rb.isChecked():
            self.widget.spectrum_header_xy_cb.setChecked(True)
            self.model.map_model.reset_map_data()  # MAP2D
            self.model.map_model.all_positions_defined_in_files = True

        for ind in range(len(filenames)):
            filename = str(filenames[ind])
            base_filename = os.path.basename(filename)

            progress_dialog.setValue(ind)
            progress_dialog.setLabelText("Integrating: " + base_filename)

            self.model.img_model.blockSignals(True)
            self.model.img_model.load(filename)
            self.model.img_model.blockSignals(False)

            x, y = self.integrate_spectrum()
            self._save_spectrum(base_filename, working_directory, x, y)
            # MAP2D
            if self.widget.img_batch_mode_map_rb.isChecked():
                if self.model.pattern.has_background():
                    map_working_directory = os.path.join(working_directory, 'bkg_subtracted')
                else:
                    map_working_directory = working_directory
                self.model.map_model.add_map_data(filename, map_working_directory, self.model.img_model.motors_info)

            QtWidgets.QApplication.processEvents()
            if progress_dialog.wasCanceled():
                break

        self._tear_down_multiple_file_integration()
        progress_dialog.close()

    def _get_spectrum_working_directory(self):
        if self.widget.spec_autocreate_cb.isChecked():
            working_directory = self.working_dir['spectrum']
        else:
            # if there is no working directory selected A file dialog opens up to choose a directory...
            working_directory = str(QtWidgets.QFileDialog.getExistingDirectory(
                self.widget, "Please choose the output directory for the integrated spectra.",
                self.working_dir['spectrum']))
        return working_directory

    def _set_up_multiple_file_integration(self):
        self.model.blockSignals(True)

    def _tear_down_multiple_file_integration(self):
        self.model.blockSignals(False)
        self.model.img_changed.emit()

    def _save_spectrum(self, base_filename, working_directory, x, y):
        file_endings = self._get_spectrum_file_endings()
        for file_ending in file_endings:
            filename = os.path.join(working_directory, os.path.splitext(base_filename)[0] + file_ending)
            self.model.pattern_model.set_pattern(x, y, filename, unit=self.get_integration_unit())
            if file_ending == '.xy':
                self.model.pattern_model.save_pattern(filename, header=self._create_spectrum_header())
            else:
                self.model.pattern_model.save_pattern(filename)

            # save the background subtracted filename
            if self.model.pattern.has_background():
                directory = os.path.join(working_directory, 'bkg_subtracted')
                if not os.path.exists(directory):
                    os.mkdir(directory)
                filename = os.path.join(directory, self.model.pattern.name + file_ending)
                if file_ending == '.xy':
                    self.model.pattern_model.save_pattern(filename, header=self._create_spectrum_header(),
                                                          subtract_background=True)
                else:
                    self.model.pattern_model.save_pattern(filename, subtract_background=True)

    def _create_spectrum_header(self):
        header = self.model.calibration_model.create_file_header()
        header = header.replace('\r\n', '\n')
        header += '\n#\n# ' + self.model.pattern_model.unit + '\t I'
        return header

    def _get_spectrum_file_endings(self):
        res = []
        if self.widget.spectrum_header_xy_cb.isChecked():
            res.append('.xy')
        if self.widget.spectrum_header_chi_cb.isChecked():
            res.append('.chi')
        if self.widget.spectrum_header_dat_cb.isChecked():
            res.append('.dat')
        return res

    def show_file_info(self):
        self.widget.file_info_widget.raise_widget()

    def map_2d(self):  # MAP2D
        self.widget.map_2D_widget.raise_widget(self.model.img_model, self.widget.pattern_widget.spectrum_plot,
                                               self.widget)

    def get_integration_unit(self):
        if self.widget.spec_tth_btn.isChecked():
            return '2th_deg'
        elif self.widget.spec_q_btn.isChecked():
            return 'q_A^-1'
        elif self.widget.spec_d_btn.isChecked():
            return 'd_A'

    def integrate_spectrum(self):
        if self.widget.img_mask_btn.isChecked():
            mask = self.model.mask_model.get_mask()
        else:
            mask = None

        if self.widget.img_roi_btn.isChecked():
            roi_mask = self.widget.img_widget.roi.getRoiMask(self.model.img_data.shape)
        else:
            roi_mask = None

        if roi_mask is None and mask is None:
            mask = None
        elif roi_mask is None and mask is not None:
            mask = mask
        elif roi_mask is not None and mask is None:
            mask = roi_mask
        elif roi_mask is not None and mask is not None:
            mask = np.logical_or(mask, roi_mask)

        if self.widget.spec_tth_btn.isChecked():
            integration_unit = '2th_deg'
        elif self.widget.spec_q_btn.isChecked():
            integration_unit = 'q_A^-1'
        elif self.widget.spec_d_btn.isChecked():
            integration_unit = 'd_A'
        else:
            # in case something weird happened
            print('No correct integration unit selected')
            return

        if not self.widget.automatic_binning_cb.isChecked():
            num_points = int(str(self.widget.bin_count_txt.text()))
        else:
            num_points = None
        return self.model.calibration_model.integrate_1d(mask=mask, unit=integration_unit, num_points=num_points)

    def change_mask_mode(self):
        self.model.use_mask = self.widget.integration_image_widget.mask_btn.isChecked()
        self.widget.mask_transparent_cb.setVisible(self.model.use_mask)
        self.plot_mask()
        # print(self.model.mask_model.get_mask().shape)
        self.model.img_model.img_changed.emit()

    def load_next_img(self):
        step = int(str(self.widget.image_browse_step_txt.text()))
        self.model.img_model.load_next_file(step=step)

    def load_previous_img(self):
        step = int(str(self.widget.image_browse_step_txt.text()))
        self.model.img_model.load_previous_file(step=step)

    def filename_txt_changed(self):
        current_filename = os.path.basename(self.model.img_model.filename)
        current_directory = str(self.widget.img_directory_txt.text())
        new_filename = str(self.widget.img_filename_txt.text())
        if os.path.exists(os.path.join(current_directory, new_filename)):
            try:
<<<<<<< HEAD
                self.load_file(filename=os.path.join(current_directory, new_filename).replace('\\', '/'))
=======
                self.load_file(filename=os.path.join(current_directory, new_filename))
>>>>>>> bf5fde4e
            except TypeError:
                self.widget.img_filename_txt.setText(current_filename)
        else:
            self.widget.img_filename_txt.setText(current_filename)

    def directory_txt_changed(self):
        new_directory = str(self.widget.img_directory_txt.text())
        if os.path.exists(new_directory) and new_directory != self.working_dir['image']:
            if self.model.img_model.autoprocess:
                self._files_now = dict([(f, None) for f in os.listdir(self.working_dir['image'])])
            self.working_dir['image'] = os.path.abspath(new_directory)
            old_filename = str(self.widget.img_filename_txt.text())
            self.widget.img_filename_txt.setText(old_filename + '*')
        else:
            self.widget.img_directory_txt.setText(self.working_dir['image'])

    def img_directory_btn_click(self):
        directory = str(QtWidgets.QFileDialog.getExistingDirectory(
            self.widget,
            "Please choose the image working directory.",
            self.working_dir['image']))
        if directory is not '':
            if self.model.img_model.autoprocess:
                self._files_now = dict([(f, None) for f in os.listdir(self.working_dir['image'])])
            self.working_dir['image'] = directory
            self.widget.img_directory_txt.setText(directory)

    def update_img(self, reset_img_levels=None):
        self.widget.img_filename_txt.setText(os.path.basename(self.model.img_model.filename))
        self.widget.img_directory_txt.setText(os.path.dirname(self.model.img_model.filename))
        self.widget.file_info_widget.text_lbl.setText(self.model.img_model.file_info)

        self.widget.cbn_plot_correction_btn.setText('Plot')
        self.widget.oiadac_plot_btn.setText('Plot')

        # update the window due to some errors on mac when using macports
        self._get_master_parent().update()

    def _get_master_parent(self):
        master_widget_parent = self.widget
        while master_widget_parent.parent():
            master_widget_parent = master_widget_parent.parent()
        return master_widget_parent

    def change_roi_mode(self):
        self.roi_active = not self.roi_active
        if self.img_mode == 'Image':
            if self.roi_active:
                self.widget.img_widget.activate_roi()
            else:
                self.widget.img_widget.deactivate_roi()
        if self.roi_active:
            self.widget.img_widget.roi.sigRegionChangeFinished.connect(self.update_roi_in_model)
            self.model.current_configuration.roi = self.widget.img_widget.roi.getRoiLimits()
        else:
            self.widget.img_widget.roi.sigRegionChangeFinished.disconnect(self.update_roi_in_model)
            self.model.current_configuration.roi = None

    def update_roi_in_model(self):
        self.model.current_configuration.roi = self.widget.img_widget.roi.getRoiLimits()

    def change_view_mode(self):
        if str(self.widget.img_mode_btn.text()) == 'Cake':
            self.activate_cake_mode()
        elif str(self.widget.img_mode_btn.text()) == 'Image':
            self.activate_image_mode()

    def activate_cake_mode(self):
        if not self.model.current_configuration.integrate_cake:
            self.model.current_configuration.integrate_cake = True

        self.model.current_configuration.integrate_image_2d()

        self._update_cake_line_pos()
        self._update_cake_mouse_click_pos()
        self.widget.img_widget.activate_vertical_line()
        self.widget.img_widget.deactivate_circle_scatter()

        self.widget.img_widget.img_view_box.setAspectLocked(False)

        if self.roi_active:
            self.widget.img_widget.deactivate_roi()
        self.widget.img_mode_btn.setText('Image')
        self.img_mode = str("Cake")

        self.model.img_changed.disconnect(self.plot_img)
        self.model.img_changed.disconnect(self.plot_mask)

        self.model.cake_changed.connect(self.plot_mask)
        self.model.cake_changed.connect(self.plot_cake)
        self.plot_mask()
        self.plot_cake()

    def activate_image_mode(self):
        if self.model.current_configuration.integrate_cake:
            self.model.current_configuration.integrate_cake = False

        self._update_image_line_pos()
        self._update_image_mouse_click_pos()
        self.widget.img_widget.deactivate_vertical_line()
        self.widget.img_widget.activate_circle_scatter()
        if self.roi_active:
            self.widget.img_widget.activate_roi()
        self.widget.img_widget.img_view_box.setAspectLocked(True)
        self.widget.img_mode_btn.setText('Cake')
        self.img_mode = str("Image")

        self.model.img_changed.connect(self.plot_img)
        self.model.img_changed.connect(self.plot_mask)

        self.model.cake_changed.disconnect(self.plot_mask)
        self.model.cake_changed.disconnect(self.plot_cake)

        self.plot_img()
        self.plot_mask()

    def img_autoscale_btn_clicked(self):
        if self.widget.img_autoscale_btn.isChecked():
            self.widget.img_widget.auto_range()

    def img_dock_btn_clicked(self):
        self.img_docked = not self.img_docked
        self.widget.dock_img(self.img_docked)

    def _update_cake_line_pos(self):
        cur_tth = self.get_current_spectrum_tth()
        if cur_tth < np.min(self.model.cake_tth) or cur_tth > np.max(self.model.cake_tth):
            self.widget.img_widget.vertical_line.hide()
        else:
            new_pos = get_partial_index(self.model.cake_tth, cur_tth) + 0.5
            self.widget.img_widget.vertical_line.setValue(new_pos)
            self.widget.img_widget.vertical_line.show()

    def _update_cake_mouse_click_pos(self):
        if self.clicked_tth is None or not self.model.calibration_model.is_calibrated:
            return
        import time

        tth = self.clicked_tth / np.pi * 180
        azi = self.clicked_azi

        cake_tth = self.model.cake_tth
        cake_azi = self.model.cake_azi

        if tth < np.min(cake_tth) or tth > np.max(cake_tth):
            self.widget.img_widget.mouse_click_item.hide()
        elif azi < np.min(cake_azi) or tth > np.max(cake_azi):
            self.widget.img_widget.mouse_click_item.hide()
        else:
            self.widget.img_widget.mouse_click_item.show()
            x_pos = get_partial_index(cake_tth, tth) + 0.5
            y_pos = get_partial_index(cake_azi, azi) + 0.5
            self.widget.img_widget.set_mouse_click_position(x_pos, y_pos)

    def _update_image_line_pos(self):
        if not self.model.calibration_model.is_calibrated:
            return
        cur_tth = self.get_current_spectrum_tth()
        self.widget.img_widget.set_circle_line(
            self.model.calibration_model.get_two_theta_array(), cur_tth / 180 * np.pi)

    def _update_image_mouse_click_pos(self):
        if self.clicked_tth is None or not self.model.calibration_model.is_calibrated:
            return

        tth = self.clicked_tth
        azi = self.clicked_azi / 180.0 * np.pi

        new_pos = self.model.calibration_model.get_pixel_ind(tth, azi)
        if len(new_pos) == 0:
            self.widget.img_widget.mouse_click_item.hide()
        else:
            x_ind, y_ind = new_pos
            self.widget.img_widget.set_mouse_click_position(y_ind + 0.5, x_ind + 0.5)
            self.widget.img_widget.mouse_click_item.show()

    def get_current_spectrum_tth(self):
        cur_pos = self.widget.pattern_widget.pos_line.getPos()[0]
        if self.widget.spec_q_btn.isChecked():
            cur_tth = self.convert_x_value(cur_pos, 'q_A^-1', '2th_deg')
        elif self.widget.spec_tth_btn.isChecked():
            cur_tth = cur_pos
        elif self.widget.spec_d_btn.isChecked():
            cur_tth = self.convert_x_value(cur_pos, 'd_A', '2th_deg')
        else:
            cur_tth = None
        return cur_tth

    def show_img_mouse_position(self, x, y):
        if self.img_mode == "Image":
            img_shape = self.model.img_data.shape
        elif self.img_mode == "Cake":
            img_shape = (len(self.model.cake_tth), len(self.model.cake_azi))

        if x > 0 and y > 0 and x < img_shape[1] - 1 and y < img_shape[0] - 1:
            x_pos_string = 'X:  %4d' % x
            y_pos_string = 'Y:  %4d' % y
            self.widget.mouse_x_lbl.setText(x_pos_string)
            self.widget.mouse_y_lbl.setText(y_pos_string)

            self.widget.img_widget_mouse_x_lbl.setText(x_pos_string)
            self.widget.img_widget_mouse_y_lbl.setText(y_pos_string)

            int_string = 'I:   %5d' % self.widget.img_widget.img_data[
                int(np.floor(y)), int(np.floor(x))]

            self.widget.mouse_int_lbl.setText(int_string)
            self.widget.img_widget_mouse_int_lbl.setText(int_string)

            if self.model.calibration_model.is_calibrated:
                x_temp = x
                x = np.array([y])
                y = np.array([x_temp])
                if self.img_mode == 'Cake':
                    tth = get_partial_value(self.model.cake_tth, y - 0.5)
                    azi = get_partial_value(self.model.cake_azi, x - 0.5)
                    q_value = self.convert_x_value(tth, '2th_deg', 'q_A^-1')

                else:
                    tth = self.model.calibration_model.get_two_theta_img(x, y)
                    tth = tth / np.pi * 180.0
                    q_value = self.convert_x_value(tth, '2th_deg', 'q_A^-1')
                    azi = self.model.calibration_model.get_azi_img(x, y) / np.pi * 180

                azi = azi + 360 if azi < 0 else azi
                d = self.convert_x_value(tth, '2th_deg', 'd_A')
                tth_str = u"2θ:%9.3f  " % tth
                self.widget.mouse_tth_lbl.setText(tth_str)
                self.widget.mouse_d_lbl.setText('d:%9.3f  ' % d)
                self.widget.mouse_q_lbl.setText('Q:%9.3f  ' % q_value)
                self.widget.mouse_azi_lbl.setText('X:%9.3f  ' % azi)
                self.widget.img_widget_mouse_tth_lbl.setText(tth_str)
                self.widget.img_widget_mouse_d_lbl.setText('d:%9.3f  ' % d)
                self.widget.img_widget_mouse_q_lbl.setText('Q:%9.3f  ' % q_value)
                self.widget.img_widget_mouse_azi_lbl.setText('X:%9.3f  ' % azi)
            else:
                self.widget.mouse_tth_lbl.setText(u'2θ: -')
                self.widget.mouse_d_lbl.setText('d: -')
                self.widget.mouse_q_lbl.setText('Q: -')
                self.widget.mouse_azi_lbl.setText('X: -')
                self.widget.img_widget_mouse_tth_lbl.setText(u'2θ: -')
                self.widget.img_widget_mouse_d_lbl.setText('d: -')
                self.widget.img_widget_mouse_q_lbl.setText('Q: -')
                self.widget.img_widget_mouse_azi_lbl.setText('X: -')

    def img_mouse_click(self, x, y):
        # update click position
        try:
            x_pos_string = 'X:  %4d' % x
            y_pos_string = 'Y:  %4d' % y
            int_string = 'I:   %5d' % self.widget.img_widget.img_data[
                int(np.floor(y)), int(np.floor(x))]

            self.widget.click_x_lbl.setText(x_pos_string)
            self.widget.click_y_lbl.setText(y_pos_string)
            self.widget.click_int_lbl.setText(int_string)

            self.widget.img_widget_click_x_lbl.setText(x_pos_string)
            self.widget.img_widget_click_y_lbl.setText(y_pos_string)
            self.widget.img_widget_click_int_lbl.setText(int_string)
        except IndexError:
            self.widget.click_int_lbl.setText('I: ')

        if self.model.calibration_model.is_calibrated:
            x, y = y, x  # the indices are reversed for the img_array
            if self.img_mode == 'Cake':  # cake mode
                cake_shape = (len(self.model.cake_tth), len(self.model.cake_azi))
                if x < 0 or y < 0 or x > (cake_shape[0] - 1) or y > (cake_shape[1] - 1):
                    return
                y = np.array([y])
                x = np.array([x])
                tth = get_partial_value(self.model.cake_tth, y - 0.5) / 180 * np.pi
                azi = get_partial_value(self.model.cake_azi, x - 0.5)
            elif self.img_mode == 'Image':  # image mode
                img_shape = self.model.img_data.shape
                if x < 0 or y < 0 or x > img_shape[0] - 1 or y > img_shape[1] - 1:
                    return
                tth = self.model.calibration_model.get_two_theta_img(x, y)
                azi = self.model.calibration_model.get_azi_img(np.array([x]), np.array([y])) / np.pi * 180
                self.widget.img_widget.set_circle_line(
                    self.model.calibration_model.get_two_theta_array(), tth)
            else:  # in the case of whatever
                tth = 0
                azi = 0

            self.clicked_tth = tth
            self.clicked_azi = azi

            # calculate right unit for the position line the pattern widget
            if self.widget.spec_q_btn.isChecked():
                pos = 4 * np.pi * \
                      np.sin(tth / 2) / \
                      self.model.calibration_model.wavelength / 1e10
            elif self.widget.spec_tth_btn.isChecked():
                pos = tth / np.pi * 180
            elif self.widget.spec_d_btn.isChecked():
                pos = self.model.calibration_model.wavelength / \
                      (2 * np.sin(tth / 2)) * 1e10
            else:
                pos = 0
            self.widget.pattern_widget.set_pos_line(pos)
        self.widget.click_tth_lbl.setText(self.widget.mouse_tth_lbl.text())
        self.widget.click_d_lbl.setText(self.widget.mouse_d_lbl.text())
        self.widget.click_q_lbl.setText(self.widget.mouse_q_lbl.text())
        self.widget.click_azi_lbl.setText(self.widget.mouse_azi_lbl.text())
        self.widget.img_widget_click_tth_lbl.setText(self.widget.mouse_tth_lbl.text())
        self.widget.img_widget_click_d_lbl.setText(self.widget.mouse_d_lbl.text())
        self.widget.img_widget_click_q_lbl.setText(self.widget.mouse_q_lbl.text())
        self.widget.img_widget_click_azi_lbl.setText(self.widget.mouse_azi_lbl.text())

    def set_iteration_mode_number(self):
        self.model.img_model.set_file_iteration_mode('number')

    def set_iteration_mode_time(self):
        self.model.img_model.set_file_iteration_mode('time')

    def convert_x_value(self, value, previous_unit, new_unit):
        wavelength = self.model.calibration_model.wavelength
        if previous_unit == '2th_deg':
            tth = value
        elif previous_unit == 'q_A^-1':
            tth = np.arcsin(
                value * 1e10 * wavelength / (4 * np.pi)) * 360 / np.pi
        elif previous_unit == 'd_A':
            tth = 2 * np.arcsin(wavelength / (2 * value * 1e-10)) * 180 / np.pi
        else:
            tth = 0

        if new_unit == '2th_deg':
            res = tth
        elif new_unit == 'q_A^-1':
            res = 4 * np.pi * \
                  np.sin(tth / 360 * np.pi) / \
                  wavelength / 1e10
        elif new_unit == 'd_A':
            res = wavelength / (2 * np.sin(tth / 360 * np.pi)) * 1e10
        else:
            res = 0
        return res

    def load_calibration(self):
        filename = open_file_dialog(
            self.widget, "Load calibration...",
            self.working_dir[
                'calibration'],
            '*.poni')
        if filename is not '':
            self.working_dir['calibration'] = os.path.dirname(filename)
            self.model.calibration_model.load(filename)
            self.widget.calibration_lbl.setText(
                self.model.calibration_model.calibration_name)
            self.widget.wavelength_lbl.setText('{:.4f}'.format(self.model.calibration_model.wavelength*1e10) + ' A')
            self.model.img_model.img_changed.emit()

    def set_wavelength(self):
        wavelength, ok = QtWidgets.QInputDialog.getText(self.widget, 'Set Wavelength', 'Wavelength in Angstroms:')
        if ok:
            self.model.calibration_model.spectrum_geometry.wavelength = float(wavelength)*1e-10
            self.widget.wavelength_lbl.setText('{:.4f}'.format(self.model.calibration_model.wavelength*1e10) + ' A')
            self.model.img_model.img_changed.emit()

    def auto_process_cb_click(self):
        self.model.img_model.autoprocess = self.widget.autoprocess_cb.isChecked()

    def save_img(self):
        img_filename = os.path.splitext(os.path.basename(self.model.img_model.filename))[0]
        filename = save_file_dialog(self.widget, "Save Image.",
                                    os.path.join(self.working_dir['image'],
                                                 img_filename + '.png'),
                                    ('Image (*.png);;Data (*.tiff)'))
        if filename is not '':
            if filename.endswith('.png'):
                if self.img_mode == 'Cake':
                    self.widget.img_widget.deactivate_vertical_line()
                elif self.img_mode == 'Image':
                    self.widget.img_widget.deactivate_circle_scatter()
                    self.widget.img_widget.deactivate_roi()

                QtWidgets.QApplication.processEvents()
                self.widget.img_widget.save_img(filename)

                if self.img_mode == 'Cake':
                    self.widget.img_widget.activate_vertical_line()
                elif self.img_mode == 'Image':
                    self.widget.img_widget.activate_circle_scatter()
                    if self.roi_active:
                        self.widget.img_widget.activate_roi()
            elif filename.endswith('.tiff'):
                if self.img_mode == 'Image':
                    im_array = np.int32(self.model.img_data)
                elif self.img_mode == 'Cake':
                    im_array = np.int32(self.model.cake_data)
                im_array = np.flipud(im_array)
                im = Image.fromarray(im_array)
                im.save(filename)

    def cbn_groupbox_changed(self):
        if not self.model.calibration_model.is_calibrated:
            self.widget.cbn_groupbox.setChecked(False)
            QtWidgets.QMessageBox.critical(self.widget,
                                           'ERROR',
                                           'Please calibrate the geometry first or load an existent calibration file. ' + \
                                           'The cBN seat correction needs a calibrated geometry.')
            return

        if self.widget.cbn_groupbox.isChecked():
            diamond_thickness = float(str(self.widget.cbn_diamond_thickness_txt.text()))
            seat_thickness = float(str(self.widget.cbn_seat_thickness_txt.text()))
            inner_seat_radius = float(str(self.widget.cbn_inner_seat_radius_txt.text()))
            outer_seat_radius = float(str(self.widget.cbn_outer_seat_radius_txt.text()))
            tilt = float(str(self.widget.cbn_cell_tilt_txt.text()))
            tilt_rotation = float(str(self.widget.cbn_tilt_rotation_txt.text()))
            center_offset = float(str(self.widget.cbn_center_offset_txt.text()))
            center_offset_angle = float(str(self.widget.cbn_center_offset_angle_txt.text()))
            seat_absorption_length = float(str(self.widget.cbn_seat_al_txt.text()))
            anvil_absorption_length = float(str(self.widget.cbn_anvil_al_txt.text()))

            tth_array = 180.0 / np.pi * self.model.calibration_model.spectrum_geometry.ttha
            azi_array = 180.0 / np.pi * self.model.calibration_model.spectrum_geometry.chia

            new_cbn_correction = CbnCorrection(
                tth_array=tth_array,
                azi_array=azi_array,
                diamond_thickness=diamond_thickness,
                seat_thickness=seat_thickness,
                small_cbn_seat_radius=inner_seat_radius,
                large_cbn_seat_radius=outer_seat_radius,
                tilt=tilt,
                tilt_rotation=tilt_rotation,
                center_offset=center_offset,
                center_offset_angle=center_offset_angle,
                cbn_abs_length=seat_absorption_length,
                diamond_abs_length=anvil_absorption_length
            )
            if not new_cbn_correction == self.model.img_model.get_img_correction("cbn"):
                t1 = time.time()
                new_cbn_correction.update()
                print("Time needed for correction calculation: {0}".format(time.time() - t1))
                try:
                    self.model.img_model.delete_img_correction("cbn")
                except KeyError:
                    pass
                self.model.img_model.add_img_correction(new_cbn_correction, "cbn")
        else:
            self.model.img_model.delete_img_correction("cbn")

    def cbn_plot_correction_btn_clicked(self):
        if str(self.widget.cbn_plot_correction_btn.text()) == 'Plot':
            self.widget.img_widget.plot_image(self.model.img_model._img_corrections.get_correction("cbn").get_data(),
                                              True)
            self.widget.cbn_plot_correction_btn.setText('Back')
            self.widget.oiadac_plot_btn.setText('Plot')
        else:
            self.widget.cbn_plot_correction_btn.setText('Plot')
            if self.img_mode == 'Cake':
                self.plot_cake(True)
            elif self.img_mode == 'Image':
                self.plot_img(True)

    def oiadac_groupbox_changed(self):
        if not self.model.calibration_model.is_calibrated:
            self.widget.oiadac_groupbox.setChecked(False)
            QtWidgets.QMessageBox.critical(
                self.widget,
                'ERROR',
                'Please calibrate the geometry first or load an existent calibration file. ' + \
                'The oblique incidence angle detector absorption correction needs a calibrated' + \
                'geometry.'
            )
            return

        if self.widget.oiadac_groupbox.isChecked():
            detector_thickness = float(str(self.widget.oiadac_thickness_txt.text()))
            absorption_length = float(str(self.widget.oiadac_abs_length_txt.text()))

            _, fit2d_parameter = self.model.calibration_model.get_calibration_parameter()
            detector_tilt = fit2d_parameter['tilt']
            detector_tilt_rotation = fit2d_parameter['tiltPlanRotation']

            tth_array = self.model.calibration_model.spectrum_geometry.ttha
            azi_array = self.model.calibration_model.spectrum_geometry.chia
            import time

            t1 = time.time()

            oiadac_correction = ObliqueAngleDetectorAbsorptionCorrection(
                tth_array, azi_array,
                detector_thickness=detector_thickness,
                absorption_length=absorption_length,
                tilt=detector_tilt,
                rotation=detector_tilt_rotation,
            )
            print("Time needed for correction calculation: {0}".format(time.time() - t1))
            try:
                self.model.img_model.delete_img_correction("oiadac")
            except KeyError:
                pass
            self.model.img_model.add_img_correction(oiadac_correction, "oiadac")
        else:
            self.model.img_model.delete_img_correction("oiadac")

    def oiadac_plot_btn_clicked(self):
        if str(self.widget.oiadac_plot_btn.text()) == 'Plot':
            self.widget.img_widget.plot_image(self.model.img_model._img_corrections.get_correction("oiadac").get_data(),
                                              True)
            self.widget.oiadac_plot_btn.setText('Back')
            self.widget.cbn_plot_correction_btn.setText('Plot')
        else:
            self.widget.oiadac_plot_btn.setText('Plot')
            if self.img_mode == 'Cake':
                self.plot_cake(True)
            elif self.img_mode == 'Image':
                self.plot_img(True)

    def _check_absorption_correction_shape(self):
        if self.model.img_model.has_corrections() is None and self.widget.cbn_groupbox.isChecked():
            self.widget.cbn_groupbox.setChecked(False)
            self.widget.oiadac_groupbox.setChecked(False)
            QtWidgets.QMessageBox.critical(self.widget,
                                           'ERROR',
                                           'Due to a change in image dimensions the absorption ' +
                                           'corrections have been removed')

    def update_gui(self):
        self.widget.img_mask_btn.setChecked(self.model.use_mask)
        self.widget.mask_transparent_cb.setChecked(self.model.transparent_mask)
        self.widget.autoprocess_cb.setChecked(self.model.img_model.autoprocess)
        self.widget.calibration_lbl.setText(self.model.calibration_model.calibration_name)

        if self.model.current_configuration.integrate_cake and self.img_mode == 'Image':
            self.activate_cake_mode()
        elif not self.model.current_configuration.integrate_cake and self.img_mode == 'Cake':
            self.activate_image_mode()
        elif self.model.current_configuration.integrate_cake and self.img_mode == 'Cake':
            self._update_cake_line_pos()
            self._update_cake_mouse_click_pos()
        elif not self.model.current_configuration.integrate_cake and self.img_mode == 'Image':
            self._update_image_line_pos()
            self._update_image_mouse_click_pos()<|MERGE_RESOLUTION|>--- conflicted
+++ resolved
@@ -33,6 +33,7 @@
 
 from .EpicsController import EpicsController
 
+
 class ImageController(object):
     """
     The IntegrationImageController manages the Image actions in the Integration Window. It connects the file actions, as
@@ -388,11 +389,7 @@
         new_filename = str(self.widget.img_filename_txt.text())
         if os.path.exists(os.path.join(current_directory, new_filename)):
             try:
-<<<<<<< HEAD
                 self.load_file(filename=os.path.join(current_directory, new_filename).replace('\\', '/'))
-=======
-                self.load_file(filename=os.path.join(current_directory, new_filename))
->>>>>>> bf5fde4e
             except TypeError:
                 self.widget.img_filename_txt.setText(current_filename)
         else:
